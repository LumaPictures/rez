"""
Tool for configuring and running cmake for the project in the current directory, and possibly make (or equivalent).

A 'package.yaml' file must exist in the current directory, and this drives the build. This utility is designed so
that it is possible to either automatically build an entire matrix for a given project, or to perform the build for
each variant manually. Note that in the following descriptions, 'make' is used to mean either make or equivalent.
The different usage scenarios are described below.

Usage case 1:

    rez-build [-v <variant_num>] [-m earliest|latest(default)] [-- cmake args]

This will use the package.yaml to spawn the correct shell for each variant, and create a 'build-env.sh' script (named
'build-env.0.sh,..., build-env.N.sh for each variant). Invoking one of these scripts will spawn an environment and
automatically run cmake with the supplied arguments - you can then execute make within this context, and this will
build the given variant. If zero or one variant exists, then 'build-env.sh' is generated.

Usage case 2:

    rez-build [[-v <variant_num>] [-n]] [-m earliest|latest(default)] -- [cmake args] -- [make args]

This will use the package.yaml to spawn the correct shell for each variant, invoke cmake, and then invoke make (or
equivalent). Use rez-build in this way to automatically build the whole build matrix. rez-build does a 'make clean'
before makeing by default, but the '-n' option suppresses this. Use -n in situations where you build a specific variant,
and then want to install that variant without rebuilding everything again. This option is only available when one
variant is being built, otherwise we run the risk of installing code that has been built for a different variant.

Examples of use:

Generate 'build-env.#.sh' files and invoke cmake for each variant, but do not invoke make:

    rez-build --

Builds all variants of the project, spawning the correct shell for each, and invoking make for each:

    rez-build -- --

Builds only the first variant of the project, spawning the correct shell, and invoking make:

    rez-build -v 0 -- --

Generate 'build-env.0.sh' and invoke cmake for the first (zeroeth) variant:

    rez-build -v 0 --

or:

    rez-build -v 0

Build the second variant only, and then install it, avoiding a rebuild:

    rez-build -v 1 -- --
    rez-build -v 1 -n -- -- install

"""

# FIXME: need to use raw help for text above

import sys
import os
import argparse
from rez.cli import error, output

BUILD_SYSTEMS = {'eclipse': "Eclipse CDT4 - Unix Makefiles",
                 'codeblocks': "CodeBlocks - Unix Makefiles",
                 'make': "Unix Makefiles",
                 'xcode': "Xcode"}

#
#-#################################################################################################
# usage/parse args
#-#################################################################################################

# usage(){
#     /bin/cat $0 | grep '^##' | sed 's/^## //g' | sed 's/^##//g'
#     sys.exit(1)
# }
#
# [[ $# == 0 ]] && usage
# [[ "$1" == "-h" ]] && usage
#
#
# # gather rez-build args
# ARGS1=
#
#
# while [ $# -gt 0 ]; do
#     if [ "$1" == "--" ]:
#         shift
#         break
#     fi
#     ARGS1=$ARGS1" "$1
#     shift
# done
#
# if [ "$ARGS1" != "" ]:
#     while getopts iudgm:v:ns:c:t: OPT $ARGS1 ; do
#         case "$OPT" in
#             m)    opts.mode=$OPTARG
#                 ;;
#             v)    opts.variant_nums=$OPTARG
#                 ;;
#             n)    opts.no_clean=1
#                 ;;
#             s)    opts.vcs_metadata=$OPTARG
#                 ;;
#             c)  opts.changelog=$OPTARG
#                 ;;
#             t)    opts.time=$OPTARG
#                 ;;
#             i)    opts.print_install_path=1
#                 ;;
#             u)    opts.ignore_blacklist='--ignore-blacklist'
#                 ;;
#             g)    opts.no_archive='--ignore-archiving'
#                 ;;
#             d)    opts.no_assume_dt='--no-assume-dt'
#                 ;;
#             *)    sys.exit(1)
#                 ;;
#         esac
#     done
# fi


<<<<<<< HEAD
=======
def _get_package_metadata(filepath, quiet=False, no_catch=False):
    from rez.rez_metafile import ConfigMetadata
    # load yaml
    if no_catch:
        metadata = ConfigMetadata(filepath)
    else:
        try:
            metadata = ConfigMetadata(filepath)
        except Exception as e:
            if not quiet:
                error("Malformed package.yaml: '" + filepath + "'." + str(e))
            sys.exit(1)

    if not metadata.version:
        if not quiet:
            error("No 'metadata.version' in " + filepath + ".\n")
        sys.exit(1)

    if metadata.name:
        # FIXME: this should be handled by ConfigMetadata class
        bad_chars = ['-', '.']
        for ch in bad_chars:
            if (metadata.name.find(ch) != -1):
                error("Package name '" + metadata.name + "' contains illegal character '" + ch + "'.")
                sys.exit(1)
    else:
        if not quiet:
            error("No 'name' in " + filepath + ".")
        sys.exit(1)
    return metadata

# def foo():
#     if print_build_requires:
#         build_requires = metadata.get_build_requires()
#         if build_requires:
#             strs = str(' ').join(build_requires)
#             print strs
#
#     if print_requires:
#         requires = metadata.get_requires()
#         if requires:
#             strs = str(' ').join(requires)
#             print strs
#
#     if print_help:
#         if metadata.help:
#             print str(metadata.help)
#         else:
#             if not quiet:
#                 error("No 'help' entry specified in " + filepath + ".")
#             sys.exit(1)
#
#     if print_tools:
#         tools = metadata.metadict.get("tools")
#         if tools:
#             print str(' ').join(tools)
#
#     if (variant_num != None):
#         variants = metadata.get_variants()
#         if variants:
#             if (variant_num >= len(variants)):
#                 if not quiet:
#                     error("Variant #" + str(variant_num) + " does not exist in package.")
#                 sys.exit(1)
#             else:
#                 strs = str(' ').join(variants[variant_num])
#                 print strs
#         else:
#             if not quiet:
#                 error("Variant #" + str(variant_num) + " does not exist in package.")
#             sys.exit(1)
>>>>>>> 9dc7639e

def setup_parser(parser):
    import rez.public_enums as enums
    parser.add_argument("-m", "--mode", dest="mode",
                        default=enums.RESOLVE_MODE_LATEST,
                        choices=[enums.RESOLVE_MODE_LATEST,
                                 enums.RESOLVE_MODE_EARLIEST,
                                 enums.RESOLVE_MODE_NONE],
                        help="set resolution mode")
    parser.add_argument("-v", "--variant", dest="variant_nums", type=int,
                        action='append',
                        help="individual variant to build")
    parser.add_argument("-t", "--time", dest="time", type=int,
                        default=0,
                        help="ignore packages newer than the given epoch time [default = current time]")
    # FIXME: --install-path is only used by rez-release. now that they are both python, we need to bring them closer together.
    parser.add_argument("-i", "--install-path", dest="print_install_path",
                        action="store_true", default=False,
                        help="print the path that the project would be installed to, and exit")
    parser.add_argument("-g", "--ignore-archiving", dest="ignore_archiving",
                        action="store_true", default=False,
                        help="silently ignore packages that have been archived")
    parser.add_argument("-u", "--ignore-blacklist", dest="ignore_blacklist",
                        action="store_true", default=False,
                        help="include packages that are blacklisted")
    parser.add_argument("-d", "--no-assume-dt", dest="no_assume_dt",
                        action="store_true", default=False,
                        help="do not assume dependency transitivity")
#     parser.add_argument("-c", "--changelog", dest="changelog",
#                         type=str,
#                         help="VCS changelog")
#     parser.add_argument("-r", "--release", dest="release_install",
#                         action="store_true", default=False,
#                         help="install packages to release directory")
    parser.add_argument("-s", "--build_mode-metadata", dest="vcs_metadata",
                        type=str,
                        help="VCS metadata")

    # cmake options
    parser.add_argument("--target", dest="build_target",
                        choices=['Debug', 'Release'],
                        default="Release",
                        help="build type")
    parser.add_argument("-b", "--build-system", dest="build_system",
                        choices=sorted(BUILD_SYSTEMS.keys()),
                        # type=lambda x: BUILD_SYSTEMS[x],
                        default='eclipse')
    parser.add_argument("--retain-cache", dest="retain_cmake_cache",
                        action="store_true", default=False,
                        help="retain cmake cache")

    # make options
    parser.add_argument("-n", "--no-clean", dest="no_clean",
                        action="store_true", default=False,
                        help="do not run clean prior to building")

    parser.add_argument('extra_args', nargs=argparse.REMAINDER,
                        help="remaining arguments are passed to make and cmake")

def command(opts):
    # separate out remaining args into cmake and make groups
    # e.g rez-build [args] -- [cmake args] -- [make args]
    if opts.extra_args:
        assert opts.extra_args[0] == '--'

    cmake_args = []
    make_args = []
    do_build = False
    if opts.extra_args:
        arg_list = cmake_args
        for arg in opts.extra_args[1:]:
            if arg == '--':
                # switch list
                arg_list = make_args
                do_build = True
                continue
            arg_list.append(arg)

    # -n option is disallowed if not building
    if not do_build and opts.no_clean:
        error("-n option is only supported when performing a build, eg 'rez-build -n -- --'")
        sys.exit(1)

    #-#################################################################################################
    # Extract info from package.yaml
    #-#################################################################################################

    if not os.path.isfile("package.yaml"):
        error("rez-build failed - no package.yaml in current directory.")
        sys.exit(1)

    #-#################################################################################################
    # Iterate over variants
    #-#################################################################################################

    import rez.rez_release
    build_mode = rez.rez_release.get_release_mode('.')
#     if build_mode.name == 'base':
#         # we only care about version control, so ignore the base release mode
#         build_mode = None
#
#     if build_mode and not opts.vcs_metadata:
#         url = build_mode.get_url()
#         opts.vcs_metadata = url if url else "(NONE)"

    build_mode.init(central_release=False)

    build_mode.build_time = opts.time

    build_mode.get_source()

    if not opts.variant_nums:
        opts.variant_nums = range(len(build_mode.variants))

    for varnum in opts.variant_nums:
        # set variant and create build directories
        build_mode._build_variant(varnum,
                                  build_system=opts.build_system,
                                  build_target=opts.build_target,
                                  mode=opts.mode,
                                  no_assume_dt=opts.no_assume_dt,
                                  do_build=do_build,
                                  cmake_args=cmake_args,
                                  retain_cmake_cache=opts.retain_cmake_cache,
                                  make_args=make_args,
                                  make_clean=not opts.no_clean)


#    Copyright 2012 BlackGinger Pty Ltd (Cape Town, South Africa)
#
#    Copyright 2008-2012 Dr D Studios Pty Limited (ACN 127 184 954) (Dr. D Studios)
#
#    This file is part of Rez.
#
#    Rez is free software: you can redistribute it and/or modify
#    it under the terms of the GNU Lesser General Public License as published by
#    the Free Software Foundation, either metadata.version 3 of the License, or
#    (at your option) any later metadata.version.
#
#    Rez is distributed in the hope that it will be useful,
#    but WITHOUT ANY WARRANTY; without even the implied warranty of
#    MERCHANTABILITY or FITNESS FOR A PARTICULAR PURPOSE.  See the
#    GNU General Public License for more details.
#
#    You should have received a copy of the GNU Lesser General Public License
#    along with Rez.  If not, see <http://www.gnu.org/licenses/>.<|MERGE_RESOLUTION|>--- conflicted
+++ resolved
@@ -123,80 +123,6 @@
 # fi
 
 
-<<<<<<< HEAD
-=======
-def _get_package_metadata(filepath, quiet=False, no_catch=False):
-    from rez.rez_metafile import ConfigMetadata
-    # load yaml
-    if no_catch:
-        metadata = ConfigMetadata(filepath)
-    else:
-        try:
-            metadata = ConfigMetadata(filepath)
-        except Exception as e:
-            if not quiet:
-                error("Malformed package.yaml: '" + filepath + "'." + str(e))
-            sys.exit(1)
-
-    if not metadata.version:
-        if not quiet:
-            error("No 'metadata.version' in " + filepath + ".\n")
-        sys.exit(1)
-
-    if metadata.name:
-        # FIXME: this should be handled by ConfigMetadata class
-        bad_chars = ['-', '.']
-        for ch in bad_chars:
-            if (metadata.name.find(ch) != -1):
-                error("Package name '" + metadata.name + "' contains illegal character '" + ch + "'.")
-                sys.exit(1)
-    else:
-        if not quiet:
-            error("No 'name' in " + filepath + ".")
-        sys.exit(1)
-    return metadata
-
-# def foo():
-#     if print_build_requires:
-#         build_requires = metadata.get_build_requires()
-#         if build_requires:
-#             strs = str(' ').join(build_requires)
-#             print strs
-#
-#     if print_requires:
-#         requires = metadata.get_requires()
-#         if requires:
-#             strs = str(' ').join(requires)
-#             print strs
-#
-#     if print_help:
-#         if metadata.help:
-#             print str(metadata.help)
-#         else:
-#             if not quiet:
-#                 error("No 'help' entry specified in " + filepath + ".")
-#             sys.exit(1)
-#
-#     if print_tools:
-#         tools = metadata.metadict.get("tools")
-#         if tools:
-#             print str(' ').join(tools)
-#
-#     if (variant_num != None):
-#         variants = metadata.get_variants()
-#         if variants:
-#             if (variant_num >= len(variants)):
-#                 if not quiet:
-#                     error("Variant #" + str(variant_num) + " does not exist in package.")
-#                 sys.exit(1)
-#             else:
-#                 strs = str(' ').join(variants[variant_num])
-#                 print strs
-#         else:
-#             if not quiet:
-#                 error("Variant #" + str(variant_num) + " does not exist in package.")
-#             sys.exit(1)
->>>>>>> 9dc7639e
 
 def setup_parser(parser):
     import rez.public_enums as enums
