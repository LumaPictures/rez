--- conflicted
+++ resolved
@@ -58,10 +58,7 @@
 
 import sys
 import os
-<<<<<<< HEAD
-=======
 import os.path
->>>>>>> d7e94e21
 import argparse
 from rez.cli import error, output
 
