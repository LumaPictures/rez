--- conflicted
+++ resolved
@@ -164,25 +164,6 @@
             error("No 'name' in " + filepath + ".")
         sys.exit(1)
     return metadata
-
-<<<<<<< HEAD
-def _get_variants(metadata, variant_nums):
-    all_variants = metadata.get_variants()
-    if all_variants:
-        if variant_nums:
-            variants = []
-            for variant_num in variant_nums:
-                try:
-                    variants.append((variant_num, all_variants[variant_num]))
-                except IndexError:
-                    error("Variant #" + str(variant_num) + " does not exist in package.")
-            return variants
-        else:
-            # get all variants
-            return [(i, var) for i, var in enumerate(all_variants)]
-    else:
-        return [(-1, None)]
-
 
 class SourceRetrieverError(Exception):
     pass
@@ -1423,8 +1404,6 @@
     if stat.S_IMODE(os.stat(path).st_mode) != mode:
         os.chmod(path, mode)
 
-=======
->>>>>>> 25f3050f
 # def foo():
 #     if print_build_requires:
 #         build_requires = metadata.get_build_requires()
@@ -1525,18 +1504,6 @@
                         help="remaining arguments are passed to make and cmake")
 
 def command(opts):
-<<<<<<< HEAD
-    import rez.rez_filesys
-    import rez.rez_config
-    from rez.rez_util import get_epoch_time
-    from . import config as rez_cli_config
-
-    now_epoch = get_epoch_time()
-    cmake_args = get_cmake_args(opts.build_system, opts.build_target,
-                                opts.release_install)
-
-=======
->>>>>>> 25f3050f
     # separate out remaining args into cmake and make groups
     # e.g rez-build [args] -- [cmake args] -- [make args]
     if opts.extra_args:
@@ -1573,111 +1540,10 @@
     #-#################################################################################################
 
     import rez.rez_release
-<<<<<<< HEAD
-    vcs = rez.rez_release.get_release_mode('.')
-    if vcs.name == 'base':
-        # we only care about version control, so ignore the base release mode
-        vcs = None
-
-    if vcs and not opts.vcs_metadata:
-        url = vcs.get_url()
-        opts.vcs_metadata = url if url else "(NONE)"
-
-    if not opts.release_install and not opts.print_install_path:
-        external_build(metadata)
-
-    build_dir_base = os.path.abspath("build")
-    build_dir_id = os.path.join(build_dir_base, ".rez-build")
-
-    for variant_num, variant in variants:
-        # set variant and create build directories
-        variant_str = ' '.join(variant)
-        if variant_num == -1:
-            build_dir = build_dir_base
-            cmake_dir_arg = "../"
-
-            if opts.print_install_path:
-                output(os.path.join(os.environ['REZ_RELEASE_PACKAGES_PATH'],
-                                    metadata.name, metadata.version))
-                continue
-        else:
-            build_dir = os.path.join(build_dir_base, str(variant_num))
-            cmake_dir_arg = "../../"
-
-            build_dir_symlink = os.path.join(build_dir_base, '_'.join(variant))
-            variant_subdir = os.path.join(*variant)
-
-            if opts.print_install_path:
-                output(os.path.join(os.environ['REZ_RELEASE_PACKAGES_PATH'],
-                                    metadata.name, metadata.version, variant_subdir))
-                continue
-
-            print
-            print "---------------------------------------------------------"
-            print "rez-build: building for variant '%s'" % variant_str
-            print "---------------------------------------------------------"
-
-        if not os.path.exists(build_dir):
-            os.makedirs(build_dir)
-        if variant and not os.path.islink(build_dir_symlink):
-            os.symlink(os.path.basename(build_dir), build_dir_symlink)
-
-        src_file = os.path.join(build_dir, 'build-env.sh')
-        env_bake_file = os.path.join(build_dir, 'build-env.context')
-        actual_bake = os.path.join(build_dir, 'build-env.actual')
-        dot_file = os.path.join(build_dir, 'build-env.context.dot')
-        changelog_file = os.path.join(build_dir, 'changelog.txt')
-
-        # allow the svn pre-commit hook to identify the build directory as such
-        with open(build_dir_id, 'w') as f:
-            f.write('')
-
-        # FIXME: use yaml for info.txt?
-        meta_file = os.path.join(build_dir, 'info.txt')
-        # store build metadata
-        with open(meta_file, 'w') as f:
-            import getpass
-            f.write("ACTUAL_BUILD_TIME: %d"  % now_epoch)
-            f.write("BUILD_TIME: %d" % opts.time)
-            f.write("USER: %s" % getpass.getuser())
-            # FIXME: change entry SVN to VCS
-            f.write("SVN: %s" % opts.vcs_metadata)
-
-        # store the changelog into a metafile (rez-release will specify one
-        # via the -c flag)
-        if not opts.changelog:
-            if vcs is None:
-                log = 'not under version control'
-            else:
-                log = vcs.get_changelog()
-                assert log is not None, "RezReleaseMode '%s' has not properly implemented get_changelog()" % vcs.name
-            with open(changelog_file, 'w') as f:
-                f.write(log)
-        else:
-            shutil.copy(opts.changelog, changelog_file)
-
-        # attempt to resolve env for this variant
-        print
-        print "rez-build: invoking rez-config with args:"
-        #print "$opts.no_archive $opts.ignore_blacklist $opts.no_assume_dt --time=$opts.time"
-        print "requested packages: %s" % (', '.join(reqs + variant))
-        print "package search paths: %s" % (os.environ['REZ_PACKAGES_PATH'])
-
-#         # Note: we pull latest version of cmake into the env
-#         rez-config
-#             $opts.no_archive
-#             $opts.ignore_blacklist
-#             --print-env
-#             --time=$opts.time
-#             $opts.no_assume_dt
-#             --dot-file=$dot_file
-#             $reqs $variant cmake=l > $env_bake_file
-=======
     build_mode = rez.rez_release.get_release_mode('.')
 #     if build_mode.name == 'base':
 #         # we only care about version control, so ignore the base release mode
 #         build_mode = None
->>>>>>> 25f3050f
 # 
 #     if build_mode and not opts.vcs_metadata:
 #         url = build_mode.get_url()
