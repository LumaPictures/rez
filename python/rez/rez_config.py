"""
rez-config

rez is a tool for managing package configuration.

'package': a unit of software, or configuration information, which is
installed under a common base path, and may be available as several
variants. A specific version of software is regarded as a package - ie,
'boost' is not a package, but 'boost-1.36' is.

'package family': label for a family of versioned packages. 'boost' is a
package family, whereas 'boost-1.36' is a package.

'package base path': The path under which all variants of a package are
installed. For example, boost-1.36 and its variants might be found under
'/server/boost/1.36/'.

NOTES
---------
'Dependency transitivity' is the assumption that if a package A has a dependent
package B, then an earlier versioned A will have a dependency on an equal or
earlier version of B. For example, given the relationship:
A-3.5 dependsOn B-6.4
then we assume that:
A-3.4 dependsOn B-<=6.4

It follows that we also assume that a later version of A will have a dependency
on an equal or later version of B:
A-3.5 dependsOn B-6.4
then we assume that:
A-3.6 dependsOb B->=6.4

Examples of cases where this assumption is wrong are:
let:
A-3.5 dependsOn B-6.4
then the following cases break the assumption:
'A-3.4 dependsOn B-7.0'
'A-3.4 dependsOn B' (since 'B' is the superset of all versions of B)
'A-3.4 NOT dependsOn B'
"""

import os
import time
import sys
import inspect
import random
import itertools
from rez.packages import ResolvedPackage, split_name, package_in_range, package_family, iter_packages_in_range
from rez.versions import ExactVersion, ExactVersionSet, Version, VersionRange, VersionError, to_range
from rez.public_enums import *
from rez.rez_exceptions import *
from rez.rez_memcached import *
import rez.rez_filesys as rez_filesys
from rez.rez_util import AttrDictWrapper, gen_dotgraph_image
import rez.rex as rex


##############################################################################
# Public Classes
##############################################################################

class PackageRequest(object):
    """
    A request for a package.

    Parameters
    ----------
    name : str
            name of the package.
            If the package name starts with '!', then this is an ANTI-package request -
            ie, a requirement that this package, in this version range, is not allowed.
            This feature exists so that packages can describe conflicts with other packages,
            that can't be described by conflicting dependencies.
            If the package name starts with '~' then this is a WEAK package request. It
            means, "I don't need this package, but if it exists then it must fall within
            this version range." A weak request is actually converted to a normal anti-
            package: eg, "~foo-1.3" is equivalent to "!foo-0+<1.3|1.4+".
    version_range : str
            may be inexact (for eg '5.4+')
    latest : bool or None
            If None, resolving the package on disk is delayed until later. Otherwise,
            the request will immediately attempt to resolve, and sorted based on
            the value of 'latest': if True, the package with the latest version is
            returned, otherwise, the earliest.
    """
    def __init__(self, name, version_range, resolve_mode=None, timestamp=0):
        self.name = name
        if isinstance(version_range, (ExactVersion, ExactVersionSet, VersionRange)):
            self.version_range = version_range
        else:
            try:
                self.version_range = VersionRange(version_range)
            except VersionError:
                self.version_range = ExactVersionSet(version_range)
        if self.is_weak():
            # convert into an anti-package
            self.version_range = self.version_range.get_inverse()
            self.name = anti_name(self.name)
        self.timestamp = timestamp
        self.resolve_mode = resolve_mode if resolve_mode is not None else RESOLVE_MODE_LATEST
        self._version_str = str(self.version_range)

    def is_anti(self):
        return (self.name[0] == '!')

    def is_weak(self):
        return (self.name[0] == '~')

    def short_name(self):
        if (len(self._version_str) == 0):
            return self.name
        else:
            return self.name + '-' + self._version_str

    def __str__(self):
        return str((self.name, self._version_str))

    def __repr__(self):
        return '%s(%r, %r)' % (self.__class__.__name__, self.name, self._version_str)

class PackageConflict(object):
    """
    A package conflict. This can occur between a package (possibly a specific
    variant) and a package request
    """
    def __init__(self, pkg_req_conflicting, pkg_req, variant=None):
        self.pkg_req = pkg_req
        self.pkg_req_conflicting = pkg_req_conflicting
        self.variant = variant

    def __str__(self):
        tmpstr = str(self.pkg_req)
        if self.variant:
            tmpstr += " variant:" + str(self.variant)
        tmpstr += " <--!--> " + str(self.pkg_req_conflicting)
        return tmpstr

class MissingPackage(object):
    def __init__(self, name):
        self.name = name

    def __repr__(self):
        return '%s(%r)' % (self.__class__.__name__, self.name)

    def __nonzero__(self):
        return False

class ResolvedPackages(object):
    """
    Class intended for use with rex which provides attribute-based lookups for
    `ResolvedPacakge` instances.

    If the package does not exist, the attribute value will be an empty string.
    This allows for attributes to be used to test the presence of a package and
    for non-existent packages to be used in string formatting without causing an
    error.
    """
    def __init__(self, pkg_res_list):
        for pkg_res in pkg_res_list:
            setattr(self, pkg_res.name, pkg_res)

    def __getattr__(self, attr):
        """
        return an empty string for non-existent packages to provide an
        easy way to test package existence
        """
        # For things like '__class__', for instance
        if attr.startswith('__') and attr.endswith('__'):
            try:
                self.__dict__[attr]
            except KeyError:
                raise AttributeError("'%s' object has no attribute "
                                     "'%s'" % (self.__class__.__name__,
                                               attr))
        return MissingPackage(attr)

def get_execution_namespace(pkg_res_list):
    env = rex.RexNamespace(env_overrides_existing_lists=True)

    # add special data objects and functions to the namespace
    env['machine'] = rex.MachineInfo()
    env['pkgs'] = ResolvedPackages(pkg_res_list)

# 	# FIXME: build_requires does not actually indicate that we're building
# 	# since it seem like rez-build does not pass this flag (not sure if anything does).
# 	def building():
# 		return self.rctxt.build_requires
#
# 	env['building'] = building
    return env

##############################################################################
# Resolver
##############################################################################

class Resolver(object):
    """
    Where all the action happens. This class performs a package resolve.
    """
    def __init__(self, resolve_mode, quiet=False, verbosity=0, max_fails=-1, time_epoch=0,
                 build_requires=False, assume_dt=False, caching=True):
        """
        resolve_mode: one of: RESOLVE_MODE_EARLIEST, RESOLVE_MODE_LATEST
        quiet: if True then hides unnecessary output (such as the progress dots)
        verbosity: print extra debugging info. One of: 0, 1, 2
        max_fails: return after N failed configuration attempts, default -1 (no limit)
        time_epoch: ignore packages newer than this time-date. Default = 0 which is a special
                case, meaning do not ignore any packages
        assume_dt: Assume dependency transitivity
        caching: If True, resolve info is read from and written to a memcache daemon if possible.
        """
        if not time_epoch:
            time_epoch = int(time.time())

        self.rctxt = _ResolvingContext()
        self.rctxt.resolve_mode = resolve_mode
        self.rctxt.verbosity = verbosity
        self.rctxt.max_fails = max_fails
        self.rctxt.quiet = quiet
        self.rctxt.build_requires = build_requires
        self.rctxt.assume_dt = assume_dt
        self.rctxt.time_epoch = time_epoch
        self.rctxt.caching = caching

    def guarded_resolve(self, pkg_req_strs, no_os=False, no_path_append=False, is_wrapper=False,
                        meta_vars=None, shallow_meta_vars=None, dot_file=None, print_dot=False):
        """
        Just a wrapper for resolve() which does some command-line friendly stuff and has some
        extra options for convenience.
        @return None on failure, same as resolve() otherwise.
        """
        try:
            result = self.resolve(pkg_req_strs, no_os, no_path_append, is_wrapper,
                                  meta_vars, shallow_meta_vars)

        except PkgSystemError, e:
            sys.stderr.write(str(e) + '\n')
            return None
        except VersionError, e:
            sys.stderr.write(str(e) + '\n')
            return None
        except PkgFamilyNotFoundError, e:
            sys.stderr.write("Could not find the package family '" + e.family_name + "'\n")
            return None
        except PkgNotFoundError, e:
            sys.stderr.write("Could not find the package '" + e.pkg_req.short_name() + "'\n")
            return None
        except PkgConflictError, e:
            sys.stderr.write("The following conflicts occurred:\n")
            for c in e.pkg_conflicts:
                sys.stderr.write(str(c) + '\n')

            # we still produce a dot-graph on failure
            if e.last_dot_graph:
                if dot_file:
                    gen_dotgraph_image(e.last_dot_graph, dot_file)
                if print_dot:
                    print(e.last_dot_graph)
            return None
        except PkgsUnresolvedError, e:
            sys.stderr.write("The following packages could not be resolved:\n")
            for p in e.pkg_reqs:
                sys.stderr.write(str(p) + '\n')
            return None
        except PkgCommandError, e:
            sys.stderr.write("There was a problem with the resolved command list:\n")
            sys.stderr.write(str(e) + '\n')
            return None
        except PkgCyclicDependency, e:
            sys.stderr.write("\nCyclic dependency(s) were detected:\n")
            sys.stderr.write(str(e) + "\n")

            import tempfile
            # write graphs to file
            tmpf = tempfile.mkstemp(suffix='.dot')
            os.write(tmpf[0], str(e))
            os.close(tmpf[0])
            sys.stderr.write("\nThis graph has been written to:\n")
            sys.stderr.write(tmpf[1] + "\n")

            tmpf = tempfile.mkstemp(suffix='.dot')
            os.write(tmpf[0], e.dot_graph)
            os.close(tmpf[0])
            sys.stderr.write("\nThe whole graph (with cycles highlighted) has been written to:\n")
            sys.stderr.write(tmpf[1] + "\n")

            # we still produce a dot-graph on failure
            if dot_file:
                gen_dotgraph_image(e.dot_graph, dot_file)
            if print_dot:
                print(e.dot_graph)

            return None

        except PkgConfigNotResolvedError, e:
            sys.stderr.write("The configuration could not be resolved:\n")
            for p in e.pkg_reqs:
                sys.stderr.write(str(p) + '\n')
            sys.stderr.write("The failed configuration attempts were:\n")
            for s in e.fail_config_list:
                sys.stderr.write(s + '\n')

            # we still produce a dot-graph on failure
            if dot_file:
                gen_dotgraph_image(e.last_dot_graph, dot_file)
            if print_dot:
                print(e.last_dot_graph)

            return None

        pkg_res_list, env_cmds, dot_graph, nfails = result

        if print_dot:
            print(dot_graph)

        if dot_file:
            gen_dotgraph_image(dot_graph, dot_file)

        return result

    def resolve(self, pkg_reqs, no_os=False, no_path_append=False, is_wrapper=False,
                meta_vars=None, shallow_meta_vars=None):
        """
        Perform a package resolve.
        Parameters
        ----------
        pkg_reqs: list of str or PackageRequest
                packages to resolve into a configuration
        no_os: bool
                whether to include the OS package.
        no_path_append: bool
                whether to append OS-specific paths to PATH when printing an environment
        is_wrapper: bool
                If this env is being resolved for a wrapper, then some very slight changes
                are needed to a normal env, so that wrappers can see one another.
        meta_vars: list of str
                each string is a key whos value will be saved into an
                env-var named REZ_META_<KEY> (lists are comma-separated).
        shallow_meta_vars: list of str
                same as meta-vars, but only the values from those packages directly
                requested are baked into the env var REZ_META_SHALLOW_<KEY>.
        @returns
        (a) a list of ResolvedPackage objects, representing the resolved config;
        (b) a list of Commands which, when processed by a CommandInterpreter, should configure the environment;
        (c) a dot-graph representation of the config resolution, as a string;
        (d) the number of failed config attempts before the successful one was found
        -OR-
        raise the relevant exception, if config resolution is not possible
        """
        if not no_os:
            os_pkg_req = str_to_pkg_req(rez_filesys._g_os_pkg, self.rctxt.time_epoch, self.rctxt.resolve_mode)
            arch_pkg_req = str_to_pkg_req(rez_filesys._g_arch_pkg, self.rctxt.time_epoch, self.rctxt.resolve_mode)
            pkg_reqs = [os_pkg_req, arch_pkg_req] + pkg_reqs

        if not pkg_reqs:
            return ([], [], "digraph g{}", 0)

        pkg_reqs = [pkg_request(x, self.rctxt.time_epoch, self.rctxt.resolve_mode) for x in pkg_reqs]
        # get the resolve, possibly read/write cache
        result = self.get_cached_resolve(pkg_reqs)
        if not result:
            result = self.resolve_base(pkg_reqs)
            self.set_cached_resolve(pkg_reqs, result)

        recorder = rex.CommandRecorder()

        if not is_wrapper:
            recorder.setenv('REZ_IN_WRAPPER', '')
            recorder.setenv('REZ_WRAPPER_PATH', '')

        pkg_res_list, commands, dot_graph, nfails = result

        # we need to inject system paths here. They're not there already because they can't be cached
        sys_paths = [os.path.join(os.environ["REZ_PATH"], "bin")]
        if not no_path_append:
            sys_paths += rez_filesys._g_os_paths

        recorder.setenv('PATH', sys_paths)

        recorder.commands.extend(commands)

        # add wrapper stuff
        if is_wrapper:
            recorder.setenv('REZ_IN_WRAPPER', '1')
            recorder.appendenv('PATH', '$REZ_WRAPPER_PATH')

        # add meta env vars
        pkg_req_fam_set = set([x.name for x in pkg_reqs if not x.is_anti()])
        meta_envvars = {}
        shallow_meta_envvars = {}

        for pkg_res in pkg_res_list:
            def _add_meta_vars(mvars, target):
                for key in mvars:
                    if key in pkg_res.stripped_metadata:
                        val = pkg_res.stripped_metadata[key]
                        if isinstance(val, list):
                            val = ','.join(val)
                        if key not in target:
                            target[key] = []
                        target[key].append(pkg_res.name + ':' + val)

            if meta_vars:
                _add_meta_vars(meta_vars, meta_envvars)

            if shallow_meta_vars and pkg_res.name in pkg_req_fam_set:
                _add_meta_vars(shallow_meta_vars, shallow_meta_envvars)

        for k, v in meta_envvars.iteritems():
            recorder.setenv('REZ_META_' + k.upper(), ' '.join(v))
        for k, v in shallow_meta_envvars.iteritems():
            recorder.setenv('REZ_META_SHALLOW_' + k.upper(), ' '.join(v))

        return pkg_res_list, recorder.commands, dot_graph, nfails

    def resolve_base(self, pkg_reqs):
        config = _Configuration(self.rctxt)

        for pkg_req in pkg_reqs:
            config.add_package(pkg_req)

        for pkg_req in pkg_reqs:
            name = pkg_req.short_name()
            if name.startswith("__wrapper_"):
                name2 = name.replace("__wrapper_", "")
                config.add_dot_graph_verbatim('"' + name +
                                              '" [label="%s" style="filled" shape=folder fillcolor="rosybrown1"] ;'
                                              % (name2))
            else:
                config.add_dot_graph_verbatim('"' + name +
                                              '" [style=filled shape=box fillcolor="rosybrown1"] ;')

        if (self.rctxt.verbosity != 0):
            print
            print "initial config:"
        if (self.rctxt.verbosity == 1):
            print str(config)
        elif (self.rctxt.verbosity == 2):
            config.dump()

        # do the config resolve - all the action happens here!
        pkg_res_list = config.resolve_packages()

        # color resolved packages in graph
        for pkg_res in pkg_res_list:
            config.add_dot_graph_verbatim('"' + pkg_res.short_name() +
                                          '" [style=filled fillcolor="darkseagreen1"] ;')

        if (self.rctxt.verbosity != 0):
            print
            print "final config:"
        if (self.rctxt.verbosity == 1):
            print str(config)
            print
        elif (self.rctxt.verbosity == 2):
            config.dump()
            print

        command_recorder = self.record_commands(pkg_reqs, pkg_res_list)

        # build the dot-graph representation
        dot_graph = config.get_dot_graph_as_string()

        if get_memcache().caching_enabled():
            # here we remove unnecessary data, because if caching is on then it's gonna be sent over
            # the network, and we want to minimise traffic.
            for pkg_res in pkg_res_list:
                pkg_res.strip()

        result = (pkg_res_list, command_recorder.commands, dot_graph, len(self.rctxt.config_fail_list))

        # we're done
        return result

    def record_commands(self, pkg_reqs_list, pkg_res_list):
        # build the environment commands
        res_pkg_strs = [x.short_name() for x in pkg_res_list]
        full_req_str = ' '.join([x.short_name() for x in pkg_reqs_list])

        # the environment dictionary to be passed during execution of python code.
        env = get_execution_namespace(pkg_res_list)

        env["REZ_USED"] = rez_filesys._g_rez_path
        env["REZ_PREV_REQUEST"] = "$REZ_REQUEST"
        env["REZ_REQUEST"] = full_req_str
        env["REZ_RAW_REQUEST"] = full_req_str
        env["PYTHONPATH"] = "%s/python" % rez_filesys._g_rez_path
        env["REZ_RESOLVE"] = " ".join(res_pkg_strs)
        env["REZ_RESOLVE_MODE"] = self.rctxt.resolve_mode
        env["REZ_FAILED_ATTEMPTS"] = len(self.rctxt.config_fail_list)
        env["REZ_REQUEST_TIME"] = self.rctxt.time_epoch

        # master recorder. this holds all of the commands to be interpreted
        recorder = env.get_command_recorder()

        recorder.comment("-" * 30)
        recorder.comment("START of package commands")
        recorder.comment("-" * 30)

        set_vars = {}

        for pkg_res in pkg_res_list:
            # reset, so we can isolate recorded commands for this package
            # master recorder. this holds all of the commands to be interpreted
            pkg_recorder = rex.CommandRecorder()
            env.set_command_recorder(pkg_recorder)
            pkg_recorder.comment("Commands from package %s" % pkg_res.name)

            prefix = "REZ_" + pkg_res.name.upper()

            env[prefix + "_VERSION"] = pkg_res.version
            env[prefix + "_BASE"] = pkg_res.base
            env[prefix + "_ROOT"] = pkg_res.root

            # new style:
            if isinstance(pkg_res.raw_commands, basestring):
                env['this'] = pkg_res
                env['root'] = pkg_res.root
                env['base'] = pkg_res.base
                # FIXME: must disable expand because it will convert from VersionString to str
                env.set('version', pkg_res.version, expand=False)

                # compile to get tracebacks with line numbers and file
                code = compile(pkg_res.raw_commands, pkg_res.metafile, 'exec')
                try:
                    exec code in env
                except Exception as err:
                    import traceback
                    raise PkgCommandError("%s:\n %s" % (pkg_res.short_name(),
                                                        traceback.format_exc(err)))
            elif inspect.isfunction(pkg_res.raw_commands):
                pkg_res.raw_commands(pkg_res, env['pkgs'],
                                     AttrDictWrapper(env), pkg_recorder)

            # old style:
            elif isinstance(pkg_res.raw_commands, list):
                for cmd in pkg_res.raw_commands:
                    # convert to new-style
                    parse_export_command(cmd, env)

            pkg_res.commands = pkg_recorder.get_commands()

            # check for variables set by multiple packages
            for cmd in pkg_res.commands:
                if cmd.name == 'setenv':
                    if set_vars.get(cmd.key, None) not in [None, pkg_res.name]:
                        raise PkgCommandError("Package %s overwrote value set by "
                                              "package %s" % (pkg_res.name,
                                                              set_vars[cmd.key]))
                    set_vars[cmd.key] = pkg_res.name

            # add commands from current package to master recorder
            recorder.commands.extend(pkg_res.commands)

        recorder.comment("-" * 30)
        recorder.comment("END of package commands")
        recorder.comment("-" * 30)
        return recorder

    def set_cached_resolve(self, pkg_reqs, result):
        if not get_memcache().caching_enabled():
            return

        # if any local packages are involved, don't cache
        pkg_res_list = result[0]
        for pkg_res in pkg_res_list:
            if pkg_res.base.startswith(rez_filesys._g_local_pkgs_path):
                return

        get_memcache().store_resolve(rez_filesys._g_syspaths_nolocal, pkg_reqs,
                                     result, self.rctxt.time_epoch)

    def get_cached_resolve(self, pkg_reqs):
        # the 'cache timestamp' is the most recent timestamp of all the resolved packages. Between
        # here and rctxt.time_epoch, the resolve will be the same.
        if not get_memcache().caching_enabled():
            return None

        result, cache_timestamp = get_memcache().get_resolve(
            rez_filesys._g_syspaths_nolocal, pkg_reqs, self.rctxt.time_epoch)

        if not result:
            return None

        pkg_res_list = result[0]

        # discard cache if any version of any resolved pkg is also present as a local pkg,
        # unless the versions fall outside of that pkg's max bounds.
        if rez_filesys._g_local_pkgs_path in rez_filesys._g_syspaths:
            for pkg_res in pkg_res_list:
                fam_path = os.path.join(rez_filesys._g_local_pkgs_path, pkg_res.name)
                if os.path.isdir(fam_path):
                    # todo max bounds check
                    print_cache_warning(("Presence of local package directory %s " +
                                         "caused cache miss") % fam_path)
                    return None

        """
        # if any version of any resolved packages also appear in a local package path, and that
        # path has been modified since the cache timestamp, then discard the cached resolve.
        # TODO incorrect, time has no effect. Can only discard based on 'pkg max bounds'
        if rez_filesys._g_local_pkgs_path in rez_filesys._g_syspaths:
            for pkg_res in pkg_res_list:
                fam_path = os.path.join(rez_filesys._g_local_pkgs_path, pkg_res.name)
                if os.path.isdir(fam_path):
                    path_modtime = int(os.path.getmtime(fam_path))
                    if path_modtime >= cache_timestamp:
                        print >> sys.stderr, "LOCAL package forced no cache resolve!"
                        return None
        """

        env_cmds = result[1]
        env_cmds.append("export REZ_RESOLVE_FROM_CACHE=1")
        env_cmds.append("export REZ_CACHE_TIMESTAMP=%d" % cache_timestamp)

        return result


##############################################################################
# Public Functions
##############################################################################

def parse_pkg_req_str(pkg_str):
    """
    Helper function: parses a package request string (eg 'boost-1.36').
    Note that a version string ending in '=e','=l' will result in a package request
    that immediately resolves to earliest/latest version.
    """
    if pkg_str.endswith("=l"):
        mode = RESOLVE_MODE_LATEST
    elif pkg_str.endswith("=e"):
        mode = RESOLVE_MODE_EARLIEST
    else:
        mode = None
    pkg_str = pkg_str.rsplit("=", 1)[0]
    name, verrange = split_name(pkg_str)
    return name, verrange, mode

def pkg_request(req, timestamp, mode=RESOLVE_MODE_LATEST):
    """
    Helper function: turns a package string (eg 'boost-1.36') into a `PackageRequest`.
    Note that a version string ending in '=e','=l' will result in a package request
    that immediately resolves to earliest/latest version.
    """
    if isinstance(req, PackageRequest):
        return req
    return str_to_pkg_req(req, timestamp, mode)

def str_to_pkg_req(pkg_str, timestamp, mode=RESOLVE_MODE_LATEST):
    """
    Helper function: turns a package string (eg 'boost-1.36') into a `PackageRequest`.
    Note that a version string ending in '=e','=l' will result in a package request
    that immediately resolves to earliest/latest version.
    """
    name, verrange, mode_override = parse_pkg_req_str(pkg_str)
    if mode_override is not None:
        # goto filesystem and resolve version immediately
        name_ = name.lstrip('!')

        pkg = package_in_range(name_, verrange,
                               latest=mode_override == RESOLVE_MODE_LATEST,
                               timestamp=timestamp)

        if pkg is None:
            raise PkgsUnresolvedError([PackageRequest(name, verrange)])

        verrange = pkg.version
        mode = mode_override
    return PackageRequest(name, verrange, mode, timestamp)

def anti_name(pkg):
    """
    Return the name of the anti-package for the given package.

    pkg may be a PackageRequest, _Package, or string
    """
    if isinstance(pkg, (PackageRequest, _Package)):
        name = pkg.name
    else:
        name = pkg
    if name[0] == '!':
        raise RezError("Already an anti-package: %r" % name)
    if name[0] == '~':
        return '!' + name[1:]
    return '!' + name

def make_random_color_string():
    cols = []
    cols.append(random.randint(0, 255))
    cols.append(random.randint(0, 255))
    cols.append(random.randint(0, 255))
    if(cols[0] + cols[1] + cols[2] > 400):
        cols[random.randint(0, 2)] = random.randint(0, 100)
    s = "#"
    for c in cols:
        h = hex(c)[2:]
        if len(h) == 1:
            h = '0' + h
        s = s + h
    return s


##############################################################################
# Internal Classes
##############################################################################

class _ResolvingContext(object):
    """
    Resolving context
    """
    def __init__(self):
        self.resolve_mode = RESOLVE_MODE_NONE
        self.verbosity = 0
        self.max_fails = -1
        self.config_fail_list = []
        self.config_uid = 0
        self.last_fail_dot_graph = None
        self.time_epoch = 0
        self.quiet = False
        self.build_requires = False
        self.assume_dt = False

class _PackageVariant(object):
    """
    A package variant. The 'working list' member is a list of dependencies that are
    removed during config resolution - a variant with an empty working_list is fully
    resolved. This class has been written with forward compatibility in mind - currently
    a variant is just a list of dependencies, but it may later become a dict, with
    more info than just dependencies.
    """
    def __init__(self, pkg_reqs):
        self.all_requests = tuple(pkg_reqs)
        seen = set([])
        for x in self.all_requests:
            if x.name in seen:
                raise RezError("Variants cannot contain more than one occurrance of the same package: %s" % x.name)
            seen.add(x.name)
        self.unresolved_requests = self.all_requests[:]

    def get_request(self, name):
        return dict((x.name, x) for x in self.all_requests).get(name, None)

    def remove_request(self, pkg_name):
        self.unresolved_requests = [x for x in self.unresolved_requests if x.name != pkg_name]

    def copy(self):
        var = _PackageVariant(self.all_requests)
        var.unresolved_requests = self.unresolved_requests[:]
        return var

    def __str__(self):
        return str(self.all_requests)


class _Package(object):
    """
    Internal package representation
    """
    def __init__(self, pkg_req):
        self.is_transitivity = False
        self.has_added_transitivity = False
        self.base_path = None
        self.metadata = None
        self.variants = None
        self.root_path = None
        self.timestamp = None
        self.metafile = None
        if pkg_req:
            self.name = pkg_req.name
            self.pkg_req = pkg_req
            self.set_version_range(pkg_req.version_range)
            if not self.is_anti() and not package_family(self.name):
                raise PkgFamilyNotFoundError(self.name)
        else:
            self.name = None
            self.version_range = None
            self.pkg_req = None
            self.pkg_iter = None

    def copy(self):
        p = _Package(None)
        p.is_transitivity = self.is_transitivity
        p.has_added_transitivity = self.has_added_transitivity
        p.name = self.name
        p.base_path = self.base_path
        p.root_path = self.root_path
        p.metadata = self.metadata
        p.metafile = self.metafile
        p.timestamp = self.timestamp
        p.pkg_req = self.pkg_req
        # split the iterator
        self.pkg_iter, p.pkg_iter = itertools.tee(self.pkg_iter)
        p.version_range = self.version_range

        p.variants = None
        if self.variants is not None:
            p.variants = [x.copy() for x in self.variants]
        return p

    def set_version_range(self, version_range):
        self.version_range = version_range
        # recreate the iterator.
        # NOTE: not entirely sure this is safe if iteration has already begun.
        self.pkg_iter = iter_packages_in_range(self.name, self.version_range,
                                               self.pkg_req.resolve_mode == RESOLVE_MODE_LATEST,
                                               self.pkg_req.timestamp)

    def next_request(self):
        try:
            pkg = next(self.pkg_iter)
            # NOTE: this is always an exact package. no ranges involved
            return PackageRequest(pkg.name, pkg.version,
                                  self.pkg_req.resolve_mode,
                                  self.pkg_req.timestamp)
        except StopIteration:
            return None

    def get_variants(self):
        """
        Return package variants, if any
        """
        return self.variants

    def as_package_request(self):
        """
        Return this package as a package-request
        """
        return self.pkg_req

    def is_anti(self):
        """
        Return True if this is an anti-package
        """
        return (self.name[0] == '!')

    def short_name(self):
        """
        Return a short string representation, eg 'boost-1.36'
        """
        if self.version_range.is_any():
            return self.name
        else:
            return self.name + '-' + str(self.version_range)

        return self.name + '-' + str(self.version_range)

    def is_metafile_resolved(self):
        """
        Return True if this package has had its metafile resolved
        """
        return (self.base_path != None)

    def is_resolved(self):
        """
        Return True if this package has been resolved (ie, there are either no
        variants, or a specific variant has been chosen)
        """
        return (self.root_path != None)

    def resolve(self, root_path):
        """
        Resolve this package, ie set its root path

        .. todo::
                 optimisation: just do this right at the end of resolve_packages
        """
        self.root_path = root_path

    # Get commands with string-replacement
    def get_resolved_commands(self):
        """
        NOTE: this is deprecated with the addition of the python rex execution language

        Get commands with string replacement
        """
        if self.is_resolved():
            if isinstance(self.metadata['commands'], list):
                version = str(self.version_range)
                vernums = version.split('.') + ['', '']
                major_version = vernums[0]
                minor_version = vernums[1]
                user = os.getenv("USER", "UNKNOWN_USER")

                new_cmds = []
                for cmd in self.metadata['commands']:
                    cmd = cmd.replace("!VERSION!", version)
                    cmd = cmd.replace("!MAJOR_VERSION!", major_version)
                    cmd = cmd.replace("!MINOR_VERSION!", minor_version)
                    cmd = cmd.replace("!BASE!", self.base_path)
                    cmd = cmd.replace("!ROOT!", self.root_path)
                    cmd = cmd.replace("!USER!", user)
                    new_cmds.append(cmd)
                return new_cmds
            else:
                return self.metadata['commands']
        else:
            return None

    def get_package(self, latest=True, exact=False, timestamp=0):
        return package_in_range(self.name, self.version_range,
                                timestamp=timestamp,
                                latest=latest, exact=exact)

    def resolve_metafile(self, timestamp=0):
        """
        attempt to resolve the metafile, the metadata member will be set if
        successful, and True will be returned. If the package has no variants,
        then its root-path is set and this package is regarded as fully-resolved.
        """
        is_any = self.version_range.is_any()
        if not is_any and self.version_range.is_inexact():
            return False

        if not self.base_path:
            pkg = self.get_package(exact=True, timestamp=timestamp)
            if pkg is not None:
                self.timestamp = pkg.timestamp
                self.base_path = pkg.base
                self.metadata = pkg.stripped_metadata
                self.metafile = pkg.metafile
                metafile_variants = self.metadata['variants']
                if metafile_variants:
                    # convert variants from metafile into _PackageVariants
                    self.variants = []
                    for metavar in metafile_variants:
                        requests = [str_to_pkg_req(p, self.pkg_req.timestamp,
                                                   self.pkg_req.resolve_mode) for p in metavar]
                        pkg_var = _PackageVariant(requests)
                        self.variants.append(pkg_var)
                else:
                    # no variants, we're fully resolved
                    self.resolve(self.base_path)

        return (self.base_path != None)

    def get_metadata(self, latest=True, timestamp=0):
        pkg = self.get_package(latest=latest, exact=False, timestamp=timestamp)

        if not pkg:
            return
        return pkg.stripped_metadata

    def __str__(self):
        l = [self.short_name()]
        if self.root_path:
            l.append('R' + self.root_path)
        elif self.base_path:
            l.append('B' + self.base_path)
        if(self.is_transitivity):
            l.append('t')

        variants = self.get_variants()
        if (variants):
            vars = []
            for var in variants:
                vars.append(var.unresolved_requests)
            l.append("working_vars:" + str(vars))
        return str(l)


class _Configuration(object):
    """
    Internal configuration representation
    """
    def __init__(self, rctxt, inc_uid=False):
        # resolving context
        self.rctxt = rctxt
        # packages map, for quick lookup
        self.pkgs = {}
        self.cond_requires = []
        # packages list, for order retention wrt resolving
        self.families = []
        # connections in a dot graph
        self.dot_graph = []
        # uid
        if inc_uid:
            rctxt.config_uid += 1
        self.uid = rctxt.config_uid

    def get_num_packages(self):
        """
        return number of packages
        """
        num = 0
        # FIXME: if order matters here, we should not be using a dictionary
        for pkg in self.pkgs.itervalues():
            if not pkg.is_anti():
                num += 1
        return num

    def get_num_resolved_packages(self):
        """
        return number of resolved packages
        """
        num = 0
        # FIXME: if order matters here, we should not be using a dictionary
        for pkg in self.pkgs.itervalues():
            if pkg.is_resolved():
                num += 1
        return num

    def all_resolved(self):
        """
        returns True if all packages are resolved
        """
        return (self.get_num_resolved_packages() == self.get_num_packages())

    ADDPKG_CONFLICT = 0
    ADDPKG_ADD = 1
    ADDPKG_NOEFFECT = 2

    def test_pkg_req_add(self, pkg_req, create_pkg_add):
        """
        test the water to see what adding a package request would do to the config.

        Returns an ADDPKG_* constant and a _Package instance (or None).

        Possible results are:

        - (ADDPKG_CONFLICT, pkg_conflicting):
                The package cannot be added because it would conflict with
                pkg_conflicting
        - (ADDPKG_NOEFFECT, None):
                The package doesn't need to be added, there is an identical package
                already there
        - (ADDPKG_ADD, pkg_add):
                The package can be added, and the config updated accordingly by
                adding pkg_add (replacing a package with the same family name if it
                already exists in the config)

        .. note::
                that if 'create_pkg_add' is False, then 'pkg_add' will always be None.
        """

        # do a shortcut and test pkg short-names, if they're identical then we can often
        # return 'NOEFFECT'. Sometimes short names can mismatch, but actually be identical,
        # but this is of no real consequence, and testing on short-name is a good optimisation
        # (testing VersionRanges for equality is not trivial)
        pkg_shortname = pkg_req.short_name()

        pkg_req_ver_range = pkg_req.version_range

        if pkg_req.is_anti():

            if pkg_req.name[1:] in self.pkgs:
                config_pkg = self.pkgs[pkg_req.name[1:]]

                # if anti and existing non-anti don't overlap then no effect
                ver_range_intersect = config_pkg.version_range.get_intersection(pkg_req_ver_range)
                if not ver_range_intersect:
                    return (_Configuration.ADDPKG_NOEFFECT, None)

                # if (inverse of anti) and non-anti intersect, then reduce existing non-anti,
                # otherwise there is a conflict
                pkg_req_inv_ver_range = pkg_req_ver_range.get_inverse()
                ver_range_intersect = config_pkg.version_range.get_intersection(pkg_req_inv_ver_range)
                if ver_range_intersect:
                    pkg_add = None
                    if create_pkg_add:
                        pkg_add = config_pkg.copy()
                        pkg_add.set_version_range(ver_range_intersect)
                        return (_Configuration.ADDPKG_ADD, pkg_add)
                else:
                    return (_Configuration.ADDPKG_CONFLICT, config_pkg)

            # union with anti if one already exists
            if pkg_req.name in self.pkgs:
                config_pkg = self.pkgs[pkg_req.name]
                if (config_pkg.short_name() == pkg_shortname):
                    return (_Configuration.ADDPKG_NOEFFECT, None)

                ver_range_union = config_pkg.version_range.get_union(pkg_req_ver_range)
                pkg_add = None
                if create_pkg_add:
                    pkg_add = config_pkg.copy()
                    pkg_add.set_version_range(ver_range_union)
                return (_Configuration.ADDPKG_ADD, pkg_add)
        else:
            try:
                config_pkg = self.pkgs[anti_name(pkg_req)]
            except KeyError:
                # does not exist. move on
                pass
            else:
                # if non-anti and existing anti don't overlap then pkg can be added
                ver_range_intersect = config_pkg.version_range.get_intersection(pkg_req_ver_range)
                if not ver_range_intersect:
                    pkg_add = None
                    if create_pkg_add:
                        pkg_add = _Package(pkg_req)
                    return (_Configuration.ADDPKG_ADD, pkg_add)

                # if non-anti and (inverse of anti) intersect, then add reduced anti,
                # otherwise there is a conflict
                config_pkg_inv_ver_range = config_pkg.version_range.get_inverse()
                ver_range_intersect = config_pkg_inv_ver_range.get_intersection(pkg_req_ver_range)
                if ver_range_intersect:
                    pkg_add = None
                    if create_pkg_add:
                        pkg_add = _Package(pkg_req)
                        pkg_add.set_version_range(ver_range_intersect)
                        return (_Configuration.ADDPKG_ADD, pkg_add)
                else:
                    return (_Configuration.ADDPKG_CONFLICT, config_pkg)

            # intersect with non-anti if one already exists, and conflict if no intersection
            if pkg_req.name in self.pkgs:
                config_pkg = self.pkgs[pkg_req.name]
                if (config_pkg.short_name() == pkg_shortname):
                    return (_Configuration.ADDPKG_NOEFFECT, None)

                ver_range_intersect = config_pkg.version_range.get_intersection(pkg_req_ver_range)
                if ver_range_intersect:
                    pkg_add = None
                    if create_pkg_add:
                        pkg_add = config_pkg.copy()
                        pkg_add.set_version_range(ver_range_intersect)
                    return (_Configuration.ADDPKG_ADD, pkg_add)
                else:
                    return (_Configuration.ADDPKG_CONFLICT, config_pkg)

        # package can be added directly, doesn't overlap with anything
        pkg_add = None
        if create_pkg_add:
            pkg_add = _Package(pkg_req)
        return (_Configuration.ADDPKG_ADD, pkg_add)

    def get_conflicting_package(self, pkg_req):
        """
        return a package in the current configuration that 'pkg' would conflict with, or
        None if no conflict would occur
        """
        result, pkg_conflict = self.test_pkg_req_add(pkg_req, False)
        if (result == _Configuration.ADDPKG_CONFLICT):
            return pkg_conflict
        else:
            return None

    PKGCONN_REDUCE = 0
    PKGCONN_RESOLVE = 1
    PKGCONN_REQUIRES = 2
    PKGCONN_CONFLICT = 3
    PKGCONN_VARIANT = 4
    PKGCONN_CYCLIC = 5
    PKGCONN_TRANSITIVE = 6

    def add_package(self, pkg_req, parent_pkg=None, dot_connection_type=0):
        """
        add a package request to this configuration, optionally describing the 'parent'
        package (ie the package that requires it), and the type of dot-graph connection,
        if the pkg has a parent pkg.
        """
        # test to see what adding this package would do
        result, pkg = self.test_pkg_req_add(pkg_req, True)

        self._add_package_to_dot_graph(pkg_req.short_name(), pkg, result,
                                       parent_pkg, dot_connection_type)

        if (result == _Configuration.ADDPKG_CONFLICT):
            pkg_conflict = PackageConflict(pkg.as_package_request(), pkg_req)
            raise PkgConflictError([pkg_conflict], self.rctxt.last_fail_dot_graph)

        elif (result == _Configuration.ADDPKG_ADD) and pkg:
            if dot_connection_type == _Configuration.PKGCONN_TRANSITIVE:
                pkg.is_transitivity = True

            # add pkg, possibly replacing existing pkg. This is to retain order of package addition,
            # since package resolution is sensitive to this
            if (not pkg.is_anti()) and (not (pkg.name in self.pkgs)):
                self.families.append(pkg.name)
            self.pkgs[pkg.name] = pkg

            # if pkg is non-anti then remove its anti from the config, if it's there. Adding a
            # non-anti pkg to the config without a conflict occurring always means we can safely
            # remove the anti pkg, if it exists.
            if not pkg.is_anti():
                if anti_name(pkg) in self.pkgs:
                    del self.pkgs[anti_name(pkg)]

    def _add_package_to_dot_graph(self, short_name, pkg, result, parent_pkg=None,
                                  dot_connection_type=0):
        if parent_pkg:
            if dot_connection_type == _Configuration.PKGCONN_TRANSITIVE:
                connt = _Configuration.PKGCONN_TRANSITIVE
                self.add_dot_graph_verbatim('"' + short_name +
                                            '" [ shape=octagon ] ;')
            else:
                connt = _Configuration.PKGCONN_REQUIRES
            self.dot_graph.append((parent_pkg.short_name(), (short_name, connt)))

        if (result == _Configuration.ADDPKG_CONFLICT):
            self.dot_graph.append((pkg.short_name(), (short_name,
                                                      _Configuration.PKGCONN_CONFLICT)))
            self.rctxt.last_fail_dot_graph = self.get_dot_graph_as_string()

        elif (result == _Configuration.ADDPKG_ADD) and pkg:

            # update dot-graph
            pkgname = pkg.short_name()
            if pkg.name in self.pkgs:
                connt = dot_connection_type
                if (connt != _Configuration.PKGCONN_RESOLVE):
                    connt = _Configuration.PKGCONN_REDUCE

                pkgname_existing = self.pkgs[pkg.name].short_name()
                # if pkg and pkg-existing have same short-name, then a further-reduced package was already
                # in the config (eg, we added 'python' to a config with 'python-2.5')
                if (pkgname_existing == pkgname):
                    self.dot_graph.append((short_name, (pkgname_existing, connt)))
                else:
                    self.dot_graph.append((pkgname_existing, (pkgname, connt)))
            self.dot_graph.append((pkgname, None))

    def get_dot_graph_as_string(self):
        """
        return a string-representation of the dot-graph. You should be able to
        write this to file, and view it in a dot viewer, such as dotty or graphviz
        """
        dotstr = "digraph g { \n"
        conns = set()

        for connection in self.dot_graph:
            if isinstance(connection, type("")):
                verbatim_txt = connection
                dotstr += verbatim_txt + '\n'
            else:
                if connection not in conns:
                    if connection[1]:
                        dep, conntype = connection[1]
                        dotstr += '"' + connection[0] + '" -> "' + dep + '" '
                        if(conntype == _Configuration.PKGCONN_REQUIRES):
                            col = make_random_color_string()
                            conn_style = '[label=needs color="' + col + '" fontcolor="' + col + '"]'
                        elif(conntype == _Configuration.PKGCONN_TRANSITIVE):
                            col = make_random_color_string()
                            conn_style = '[label=willneed color="' + col + '" fontcolor="' + col + '"]'
                        elif(conntype == _Configuration.PKGCONN_RESOLVE):
                            conn_style = '[label=resolve color="green4" fontcolor="green4" style="bold"]'
                        elif(conntype == _Configuration.PKGCONN_REDUCE):
                            conn_style = '[label=reduce color="grey30" fontcolor="grey30" style="dashed"]'
                        elif(conntype == _Configuration.PKGCONN_VARIANT):
                            conn_style = '[label=variant color="grey30" fontcolor="grey30" style="dashed"]'
                        elif(conntype == _Configuration.PKGCONN_CYCLIC):
                            conn_style = '[label=CYCLE color="red" fontcolor="red" fontsize="30" style="bold"]'
                        else:
                            conn_style = '[label=CONFLICT color="red" fontcolor="red" fontsize="30" style="bold"]'
                        dotstr += conn_style + ' ;\n'
                    else:
                        dotstr += '"' + connection[0] + '" ;\n'
                    conns.add(connection)

        dotstr += "}\n"
        return dotstr

    def add_dot_graph_verbatim(self, txt):
        """
        add a verbatim string to the dot-graph output
        """
        self.dot_graph.append(txt)

    def copy(self):
        """
        return a shallow copy
        """
        confcopy = _Configuration(self.rctxt)
        confcopy.pkgs = self.pkgs.copy()
        confcopy.cond_requires = self.cond_requires[:]
        confcopy.families = self.families[:]
        confcopy.dot_graph = self.dot_graph[:]
        return confcopy

    def deep_copy(self):
        confcopy = _Configuration(self.rctxt)
        confcopy.families = self.families[:]
        confcopy.dot_graph = self.dot_graph[:]

        confcopy.pkgs = {}
        for k, v in self.pkgs.iteritems():
            confcopy.pkgs[k] = v.copy()
        confcopy.cond_requires = self.cond_requires[:]
        return confcopy

    def swap(self, a):
        """
        swap this config's contents with another
        """
        self.pkgs, a.pkgs = a.pkgs, self.pkgs
        self.cond_requires, a.cond_requires = a.cond_requires, self.cond_requires
        self.families, a.families = a.families, self.families
        self.dot_graph, a.dot_graph = a.dot_graph, self.dot_graph

    def get_unresolved_packages_as_package_requests(self):
        """
        return a list of unresolved packages as package requests
        """
        pkg_reqs = []
        # FIXME: if order matters here, we should not be using a dictionary
        for pkg in self.pkgs.itervalues():
            if (not pkg.is_resolved()) and (not pkg.is_anti()):
                pkg_reqs.append(pkg.as_package_request())
        return pkg_reqs

    def get_all_packages_as_package_requests(self):
        """
        return a list of all packages as package requests
        """
        pkg_reqs = []
        # FIXME: if order matters here, we should not be using a dictionary
        for pkg in self.pkgs.itervalues():
            pkg_reqs.append(pkg.as_package_request())
        return pkg_reqs

    def resolve_packages(self):
        """
        resolve the current configuration - all the action happens here. On
        success, a resolved package list is returned. This function should only
        fail via an exception - if an infinite loop results then there is a bug
        somewheres. Please note that the returned list order is important.
        Required packages appear first, and requirees later... since a package's
        commands may refer to env-vars set in a required package's commands.
        """

        while (not self.all_resolved()) and \
                ((self.rctxt.max_fails == -1) or (len(self.rctxt.config_fail_list) <= self.rctxt.max_fails)):

            # do an initial resolve pass
            self.resolve_packages_no_filesys()
            if self.all_resolved():
                break

            # fail if not all resolved and mode=none
            if (not self.all_resolved()) and (self.rctxt.resolve_mode == RESOLVE_MODE_NONE):
                pkg_reqs = self.get_unresolved_packages_as_package_requests()
                raise PkgsUnresolvedError(pkg_reqs)

            # add transitive dependencies
            self.add_transitive_dependencies()

            # this shouldn't happen here but just in case...
            if self.all_resolved():
                break

            # find first package with unresolved metafile. Note that self.families exists in
            # order to retain package order, because different package order can result
            # in different configuration resolution.
            pkg = None
            for name in self.families:
                pkg_ = self.pkgs[name]
                if not pkg_.is_metafile_resolved():
                    pkg = pkg_
                    break

            if not pkg:
                # The remaining unresolved packages must have more than one variant each. So
                # find that variant, out of all remaining packages, that is 'least suitable',
                # and remove it. 'least suitable' means that the variant has largest number
                # of packages that do not intersect with anything in the config.
                if (self.rctxt.verbosity != 0):
                    print
                    print "Ran out of concrete resolution choices, yet unresolved packages still remain:"
                    if (self.rctxt.verbosity == 1):
                        print str(self)
                    elif (self.rctxt.verbosity == 2):
                        self.dump()

                self.remove_least_suitable_variant()

            else:

                valid_config_found = False

                # attempt to resolve a copy of the current config with this package resolved
                # as closely as possible to desired (eg in mode=latest, start with latest and
                # work down). The first config to resolve represents the most desirable. Note
                # that resolve_packages will be called recursively
                num_version_searches = 0
                while ((self.rctxt.max_fails == -1) or
                      (len(self.rctxt.config_fail_list) <= self.rctxt.max_fails)):

                    num_version_searches += 1

                    # resolve package to as closely desired as possible
                    pkg_req_ = pkg.next_request()
                    if pkg_req_ is None:
                        # FIXME: don't have easy access to the sub-version-range that we failed on
                        if(num_version_searches == 1):
#                             # this means that rather than running out of versions of this lib to try, there
#                             # were never any versions found at all - which means this package doesn't exist
#                             self.add_dot_graph_verbatim('"' +
#                                 pkg_req_.short_name() + ' NOT FOUND' +
#                                 '" [style=filled fillcolor="orangered"] ;')
#                             self.add_dot_graph_verbatim('"' +
#                                 pkg_req_.short_name() + '" -> "' +
#                                 pkg_req_.short_name() + ' NOT FOUND" ;')
#                             self.rctxt.last_fail_dot_graph = self.get_dot_graph_as_string()
#                             sys.stderr.write("Warning! Package not found: " + str(pkg_req_) + "\n")
                            raise PkgNotFoundError(pkg.as_package_request())

                        if (self.uid == 0):
                            # we're the topmost configuration, and there are no more packages to try -
                            # all possible configuration attempts have failed at this point
                            break
                        else:
                            raise PkgsUnresolvedError([pkg.as_package_request()])

                    pkg_resolve_str = pkg.short_name() + " --> " + pkg_req_.short_name()

                    # create config copy, bit of fiddling though cause we want a proper guid
                    config2 = _Configuration(self.rctxt, inc_uid=True)
                    config2 = self.deep_copy()
                    config2.uid = config2.uid

                    if (self.rctxt.verbosity != 0):
                        print
                        print "SPAWNED NEW CONFIG #" + str(config2.uid) + " FROM PARENT #" + str(self.uid) + \
                            " BASED ON FILESYS RESOLUTION: " + pkg_resolve_str

                    # attempt to add package to config copy
                    try:
                        config2.add_package(pkg_req_, None, _Configuration.PKGCONN_RESOLVE)
                    except PkgConflictError, e:
                        self.rctxt.last_fail_dot_graph = config2.get_dot_graph_as_string()

                        if (self.rctxt.verbosity != 0):
                            print
                            print "CONFIG #" + str(config2.uid) + " FAILED (" + e.__class__.__name__ + "):"
                            print str(e)
                            print
                            print "ROLLING BACK TO CONFIG #" + self.uid
                        continue

                    if (self.rctxt.verbosity != 0):
                        print
                        print "config after applying: " + pkg_resolve_str
                        if (self.rctxt.verbosity == 1):
                            print str(config2)
                        elif (self.rctxt.verbosity == 2):
                            config2.dump()

                    # now fully resolve config copy
                    try:
                        config2.resolve_packages()
                    except (
                            PkgConfigNotResolvedError,
                            PkgsUnresolvedError,
                            PkgConflictError,
                            PkgNotFoundError,
                            PkgFamilyNotFoundError,
                            PkgSystemError), e:

                        # store fail reason into list, unless it's a PkgConfigNotResolvedError - this error just
                        # tells us that the sub-config failed because its sub-config failed.
                        if (type(e) not in [PkgConfigNotResolvedError, PkgsUnresolvedError]):

                            sys.stderr.write("conflict " + str(len(self.rctxt.config_fail_list)) +
                                             ": " + config2.short_str() + '\n')
                            sys.stderr.flush()

                            this_fail = "config: (" + str(config2).strip() + "): " + \
                                e.__class__.__name__ + ": " + str(e)

                            if(self.rctxt.max_fails >= 0):
                                if(len(self.rctxt.config_fail_list) <= self.rctxt.max_fails):
                                    self.rctxt.config_fail_list.append(this_fail)
                                    if(len(self.rctxt.config_fail_list) > self.rctxt.max_fails):
                                        self.rctxt.config_fail_list.append(
                                            "Maximum configuration failures reached.")
                                        pkg_reqs_ = self.get_all_packages_as_package_requests()
                                        raise PkgConfigNotResolvedError(pkg_reqs_,
                                                                        self.rctxt.config_fail_list, self.rctxt.last_fail_dot_graph)
                            else:
                                self.rctxt.config_fail_list.append(this_fail)

                        if (self.rctxt.verbosity != 0):
                            print
                            print "CONFIG #" + str(config2.uid) + " FAILED (" + e.__class__.__name__ + "):"
                            print str(e)
                            print
                            print "ROLLING BACK TO CONFIG #" + str(self.uid)

                        continue

                    # if we got here then we have a valid config yay!
                    self.swap(config2)
                    valid_config_found = True
                    break

                if not valid_config_found:
                    # we're exhausted the possible versions of this package to try
                    fail_msg = "No more versions to be found on filesys: " + pkg.short_name()
                    if (self.rctxt.verbosity != 0):
                        print
                        print fail_msg

                    pkg_reqs_ = self.get_all_packages_as_package_requests()
                    raise PkgConfigNotResolvedError(pkg_reqs_,
                                                    self.rctxt.config_fail_list, self.rctxt.last_fail_dot_graph)

        #################################################
        # woohoo, we have a fully resolved configuration!
        #################################################

        # check for cyclic dependencies
        cyclic_deps = self.detect_cyclic_dependencies()
        if len(cyclic_deps) > 0:
            # highlight cycles in the dot-graph
            for pkg1, pkg2 in cyclic_deps:
                self.dot_graph.append((pkg1, (pkg2, _Configuration.PKGCONN_CYCLIC)))

            dot_str = self.get_dot_graph_as_string()
            raise PkgCyclicDependency(cyclic_deps, dot_str)

        # convert packages into a list of package resolutions, forcing them into the correct
        # order wrt command sourcing
        ordered_fams = self.get_ordered_families()

        pkg_ress = []
        for name in ordered_fams:
            pkg = self.pkgs[name]
            if not pkg.is_anti():
                resolved_cmds = pkg.get_resolved_commands()
                pkg_res = ResolvedPackage(name, str(pkg.version_range), pkg.base_path,
                                          pkg.root_path, resolved_cmds, pkg.metadata, pkg.timestamp, pkg.metafile)
                pkg_ress.append(pkg_res)

        return pkg_ress

    def _create_family_dependency_tree(self):
        """
        From the dot-graph, extract a dependency tree containing unversioned pkgs (ie families),
        and a set of all existing families
        """
        deps = set()
        fams = set()
        for conn in self.dot_graph:
            if (not isinstance(conn, type(""))) and \
                    (conn[0][0] != '!'):
                fam1 = conn[0].split('-', 1)[0]
                fams.add(fam1)
                if (conn[1] != None) and \
                        (conn[1][1] == _Configuration.PKGCONN_REQUIRES) and \
                        (conn[1][0][0] != '!'):
                    fam2 = conn[1][0].split('-', 1)[0]
                    fams.add(fam2)
                    if fam1 != fam2:
                        deps.add((fam1, fam2))

        return deps, fams

    def get_ordered_families(self):
        """
        Return the families of all packages in such an order that required packages appear
        before requirees. This means we can properly order package command construction -
        if A requires B, then A's commands might refer to an env-var set in B's commands.
        """
        fam_list = []
        deps, fams = self._create_family_dependency_tree()

        while len(deps) > 0:
            parents = set()
            children = set()
            for dep in deps:
                parents.add(dep[0])
                children.add(dep[1])

            leaf_fams = children - parents
            if len(leaf_fams) == 0:
                break 	# if we hit this then there are cycle(s) somewhere

            for fam in leaf_fams:
                fam_list.append(fam)

            del_deps = set()
            for dep in deps:
                if dep[1] in leaf_fams:
                    del_deps.add(dep)
            deps -= del_deps

            fams -= leaf_fams

        # anything left in the fam set is a topmost node
        for fam in fams:
            fam_list.append(fam)

        return fam_list

    def detect_cyclic_dependencies(self):
        """
        detect cyclic dependencies, if they exist
        """
        # extract dependency tree from dot-graph
        deps = self._create_family_dependency_tree()[0]

        # remove leaf nodes
        while len(deps) > 0:
            parents = set()
            children = set()
            for dep in deps:
                parents.add(dep[0])
                children.add(dep[1])

            leaf_fams = children - parents
            if len(leaf_fams) == 0:
                break

            del_deps = set()
            for dep in deps:
                if dep[1] in leaf_fams:
                    del_deps.add(dep)
            deps -= del_deps

        # remove topmost nodes
        while len(deps) > 0:
            parents = set()
            children = set()
            for dep in deps:
                parents.add(dep[0])
                children.add(dep[1])

            top_fams = parents - children
            if len(top_fams) == 0:
                break

            del_deps = set()
            for dep in deps:
                if dep[0] in top_fams:
                    del_deps.add(dep)
            deps -= del_deps

        # anything left is part of a cyclic loop...

        if len(deps) > 0:
            # inject pkg versions into deps list
            deps2 = set()
            for dep in deps:
                pkg1 = self.pkgs[dep[0]].short_name()
                pkg2 = self.pkgs[dep[1]].short_name()
                deps2.add((pkg1, pkg2))
            deps = deps2

        return deps

    def resolve_packages_no_filesys(self):
        """
        resolve current packages as far as possible without querying the file system
        """

        nresolved_metafiles = -1
        nresolved_common_variant_pkgs = -1
        nconflicting_variants_removed = -1
        nresolved_single_variant_pkgs = -1

        while (((
            nresolved_metafiles +
            nresolved_common_variant_pkgs +
            nconflicting_variants_removed +
            nresolved_single_variant_pkgs) != 0) and
                (not self.all_resolved())):

            # resolve metafiles
            nresolved_metafiles = self.resolve_metafiles()

            # remove conflicting variants
            nconflicting_variants_removed = self.remove_conflicting_variants()

            # resolve common variant packages
            nresolved_common_variant_pkgs = self.resolve_common_variants()

            # resolve packages with a single, fully-resolved variant
            nresolved_single_variant_pkgs = self.resolve_single_variant_packages()

    def remove_least_suitable_variant(self):
        """
        remove one variant from any remaining unresolved packages, such that that variant is
        'least suitable' - that is, has the greatest number of packages which do not appear
        in the current configuration
        TODO remove this I think, error instead
        """

        bad_pkg = None
        bad_variant = None
        bad_variant_score = -1

        # FIXME: if order matters here, we should not be using a dictionary
        for pkg in self.pkgs.itervalues():
            if (not pkg.is_resolved()) and (not pkg.is_anti()):
                for variant in pkg.get_variants():
                    sc = self.get_num_unknown_pkgs(variant.unresolved_requests)
                    if (sc > bad_variant_score):
                        bad_pkg = pkg
                        bad_variant = variant
                        bad_variant_score = sc

        bad_pkg.get_variants().remove(bad_variant)

        if (self.rctxt.verbosity != 0):
            print
            print "removed least suitable variant:"
            print bad_pkg.short_name() + " variant:" + str(bad_variant)

    def get_num_unknown_pkgs(self, pkg_strs):
        """
        given a list of package strings, return the number of packages in the list
        which do not appear in the current configuration
        """
        num = 0
        for pkg_str in pkg_strs:
            pkg_req = str_to_pkg_req(pkg_str, self.rctxt.time_epoch, self.rctxt.resolve_mode)
            if pkg_req.name not in self.pkgs:
                num += 1

        return num

    def resolve_metafiles(self):
        """
        for each package, resolve metafiles until no more can be resolved, returning
        the number of metafiles that were resolved.
        """
        num = 0
        config2 = None

<<<<<<< HEAD
        def add_require(pkg, pkg_req_str, timestamp=0):
            pkg_req = str_to_pkg_req(pkg_req_str, timestamp, self.rctxt.resolve_mode)
            if (self.rctxt.verbosity != 0):
                print
                print "adding " + pkg.short_name() + \
                    "'s required package " + pkg_req.short_name() + '...'

            config2.add_package(pkg_req, pkg)

            if (self.rctxt.verbosity != 0):
                print "config after adding " + pkg.short_name() + \
                    "'s required package " + pkg_req.short_name() + ':'
            if (self.rctxt.verbosity == 1):
                print str(config2)
            elif (self.rctxt.verbosity == 2):
                config2.dump()

        for name, pkg in self.pkgs.iteritems():
=======
        # FIXME: if order matters here, we should not be using a dictionary
        for pkg in self.pkgs.itervalues():
>>>>>>> d7e94e21
            if (pkg.metadata == None):
                if pkg.resolve_metafile(self.rctxt.time_epoch):
                    num += 1

                    if (self.rctxt.verbosity != 0):
                        print
                        print "resolved metafile for " + pkg.short_name() + ":"
                    if (self.rctxt.verbosity == 2):
                        print str(pkg)

                    # add required packages to the configuration, this may
                    # reduce wrt existing packages (eg: foo-1 -> foo-1.2 is a reduction)
                    if self.rctxt.build_requires:
                        requires = (pkg.metadata['build_requires'] or []) + (pkg.metadata['requires'] or [])
                    else:
                        requires = pkg.metadata['requires']

                    if not requires:
                        continue

                    cond_requires = []
                    for pkg_str in requires:
                        # remove conditionals (this feature may be going away)
                        if '?' not in pkg_str:
                            if not config2:
                                config2 = self.copy()
                            add_require(pkg, pkg_str, self.rctxt.time_epoch)
                        else:
                            parts = pkg_str.split('?')
                            if len(parts) == 2:
                                conditionals = parts[1].split(',')
                                # since conditional requirements might not be filled immediately,
                                # add the current pkg to the list, so we know it later:
                                cond_requires.append((pkg, parts[0], conditionals))

                    cond_requires = self.cond_requires + cond_requires
                    if cond_requires:
                        if not config2:
                            config2 = self.copy()
                        # reset this: it will be copied over in the loop, excluding any successes
                        config2.cond_requires = []
                        for src_pkg, pkg_req_str, conditionals in cond_requires:
                            # for now, do a simple check without verison
                            if set(conditionals).issubset(config2.pkgs.keys()):
                                add_require(src_pkg, pkg_req_str)
                            else:
                                config2.cond_requires.append((src_pkg, pkg_req_str, conditionals))
        if config2:
            self.swap(config2)
        return num

    def add_transitive_dependencies(self):
        """
        for each package that is inexact and not resolved, calculate the package ranges that
        it must eventually pull in anyway, assuming dependency transitivity, and add those to
        the current configuration.
        """
        if not self.rctxt.assume_dt:
            return
        while (self._add_transitive_dependencies() > 0):
            pass

    def _add_transitive_dependencies(self):
        num = 0
        config2 = None

        # FIXME: if order matters here, we should not be using a dictionary
        for pkg in self.pkgs.itervalues():
            if pkg.is_metafile_resolved():
                continue
            if pkg.is_anti():
                continue
            if pkg.has_added_transitivity:
                continue

            # get the requires lists for the earliest and latest versions of this pkg
            metafile_e = pkg.get_metadata(latest=False, timestamp=self.rctxt.time_epoch)
            if not metafile_e:
                continue

            metafile_l = pkg.get_metadata(latest=True, timestamp=self.rctxt.time_epoch)
            if not metafile_l:
                continue

            pkg.has_added_transitivity = True

            requires_e = metafile_e['requires']
            requires_l = metafile_l['requires']
            if (not requires_e) or (not requires_l):
                continue

            # find pkgs that exist in the requires of both, and add these to the current
            # config as 'transitivity' packages
            for pkg_str_e in requires_e:
                if (pkg_str_e[0] == '!') or (pkg_str_e[0] == '~'):
                    continue

                pkg_req_e = str_to_pkg_req(pkg_str_e, self.rctxt.time_epoch, self.rctxt.resolve_mode)

                for pkg_str_l in requires_l:
                    pkg_req_l = str_to_pkg_req(pkg_str_l, self.rctxt.time_epoch, self.rctxt.resolve_mode)
                    if (pkg_req_e.name == pkg_req_l.name):
                        pkg_req = pkg_req_e
                        if (pkg_req_e.version_range != pkg_req_l.version_range):
                            # calc version range
                            # FIXME: big assumption here that these ranges can be Versions (will break for e.g. '1.0|2.0'):
                            v_e = Version(str(pkg_req_e.version_range))
                            v_l = Version(str(pkg_req_l.version_range))
                            if(not v_e.ge < v_l.lt):
                                continue
                            v = v_e.get_span(v_l)
                            # TODO: test this alternate code:
# 							v_union = pkg_req_e.version_range.get_union(pkg_req_l.version_range)
# 							v = v_union.get_span()

                            pkg_req = PackageRequest(pkg_req_e.name, v,
                                                     self.rctxt.resolve_mode,
                                                     self.rctxt.time_epoch)

                        if not config2:
                            config2 = self.copy()
                        config2.add_package(pkg_req, pkg, _Configuration.PKGCONN_TRANSITIVE)
                        num = num + 1

            # find common variants that exist in both. Note that this code is somewhat redundant,
            # v similar work is done in resolve_common_variants - fix this in rez V2
            variants_e = metafile_e['variants']
            variants_l = metafile_l['variants']
            if (not variants_e) or (not variants_l):
                continue

            common_pkg_fams = None
            pkg_vers = defaultdict(list)

            for variant in (variants_e + variants_l):
                comm_fams = set()
                for pkgstr in variant:
                    pkgreq = str_to_pkg_req(pkgstr, self.rctxt.time_epoch, self.rctxt.resolve_mode)
                    comm_fams.add(pkgreq.name)
                    pkg_vers[pkgreq.name].append(pkgreq.version_range)

                if (common_pkg_fams == None):
                    common_pkg_fams = comm_fams
                else:
                    common_pkg_fams &= comm_fams

                if len(common_pkg_fams) == 0:
                    break

            if (common_pkg_fams != None):
                for pkg_fam in common_pkg_fams:
                    versions = pkg_vers[pkg_fam]
                    ver_range = to_range(versions)

                    v = ver_range.get_span()
                    if v:
                        pkg_req = PackageRequest(pkg_fam, v,
                                                 self.rctxt.resolve_mode,
                                                 self.rctxt.time_epoch)

                        if not config2:
                            config2 = self.copy()
                        config2.add_package(pkg_req, pkg, _Configuration.PKGCONN_TRANSITIVE)
                        num = num + 1

        if config2:
            self.swap(config2)
        return num

    def remove_conflicting_variants(self):
        """
        for each package, remove those variants which contain one or more packages which
        conflict with the current configuration. If a package has all of its variants
        removed in this way, then a pkg-conflict exception will be raised.
        """

        if (self.rctxt.verbosity == 2):
            print
            print "removing conflicting variants..."

        num = 0

        # FIXME: if order matters here, we should not be using a dictionary
        for pkg in self.pkgs.itervalues():

            variants = pkg.get_variants()
            if variants != None:
                conflicts = []

                conflicting_variants = set()
                for variant in variants:
                    for pkg_req_ in variant.all_requests:
                        pkg_conflicting = self.get_conflicting_package(pkg_req_)
                        if pkg_conflicting:
                            pkg_req_conflicting = pkg_conflicting.as_package_request()
                            pkg_req_this = pkg.as_package_request()
                            pc = PackageConflict(pkg_req_conflicting, pkg_req_this, variant.all_requests)
                            conflicts.append(pc)
                            conflicting_variants.add(variant)
                            num += 1
                            break

                if (len(conflicts) > 0):
                    if (len(conflicts) == len(variants)):  # all variants conflict

                        self.add_dot_graph_verbatim(
                            'subgraph cluster_variants {\n' +
                            'style=filled ;\n' +
                            'label=variants ;\n' +
                            'fillcolor="lightcyan1" ;')

                        # show all variants and conflicts in dot-graph
                        for variant in variants:
                            varstr = ", ".join([x.short_name() for x in variant.all_requests])
                            self.add_dot_graph_verbatim('"' + varstr + '" [style=filled fillcolor="white"] ;')

                        self.add_dot_graph_verbatim('}')

                        for variant in variants:
                            varstr = ", ".join([x.short_name() for x in variant.all_requests])
                            self.dot_graph.append((pkg_req_this.short_name(),
                                                 (varstr, _Configuration.PKGCONN_VARIANT)))
                            self.dot_graph.append((pkg_req_conflicting.short_name(),
                                                 (varstr, _Configuration.PKGCONN_CONFLICT)))

                        self.rctxt.last_fail_dot_graph = self.get_dot_graph_as_string()
                        raise PkgConflictError(conflicts)
                    else:
                        for cv in conflicting_variants:
                            variants.remove(cv)

                        if (self.rctxt.verbosity == 2):
                            print
                            print "removed conflicting variants from " + pkg.short_name() + ':'
                            for conflict in conflicts:
                                print str(conflict)
        return num

    def resolve_common_variants(self):
        """
        for each package, find common package families within its variants, and
        add these to the configuration. For eg, if a pkg has 2 variants
        'python-2.5' and 'python-2.6', then the inexact package 'python-2.5|2.6'
        will be added to the configuration (but only if ALL variants reference a
        'python' package). Return the number of common package families
        resolved. Note that if a package contains a single variant, this this
        function will add every package in the variant to the configuration.
        """

        num = 0
        config2 = self.copy()

        # FIXME: if order matters here, we should not be using a dictionary
        for pkg in self.pkgs.itervalues():

            variants = pkg.get_variants()
            if variants != None:

                # find common package families
                common_pkgnames = None
                for variant in variants:
                    if variant.unresolved_requests:
                        pkgnames = [p.name for p in variant.unresolved_requests]
                        if common_pkgnames is None:
                            common_pkgnames = set(pkgnames)
                        else:
                            common_pkgnames.intersection_update(pkgnames)

                if common_pkgnames:
                    num += len(common_pkgnames)

                    # add the union of each common package to the configuration,
                    # and remove the packages from the variants' working lists
                    for common_pkgname in common_pkgnames:
                        version_range = None
                        for variant in variants:
                            this_range = variant.get_request(common_pkgname).version_range
                            if version_range is None:
                                version_range = this_range
                            else:
                                version_range = version_range.get_union(this_range)

                        pkg_req_ = PackageRequest(common_pkgname, version_range)
                        config2.add_package(pkg_req_, pkg)

                        for variant in variants:
                            variant.remove_request(common_pkgname)

                        if (self.rctxt.verbosity != 0):
                            print
                            print ("removed common package family '" +
                                   common_pkgname + "' from " +
                                   pkg.short_name() + "'s variants; config after adding " +
                                   pkg_req_.short_name() + ':')
                        if (self.rctxt.verbosity == 1):
                            print str(config2)
                        elif (self.rctxt.verbosity == 2):
                            config2.dump()

        self.swap(config2)
        return num

    def resolve_single_variant_packages(self):
        """
        find packages which have one non-conflicting, fully-resolved variant. These
        packages can now be fully resolved
        """

        num = 0
        # FIXME: if order matters here, we should not be using a dictionary
        for pkg in self.pkgs.itervalues():
            if pkg.is_resolved():
                continue

            variants = pkg.get_variants()
            if (variants != None) and (len(variants) == 1):
                variant = variants[0]
                if (len(variant.unresolved_requests) == 0):

                    # check resolved path exists
                    root_path = os.path.join(pkg.base_path, *[x.short_name() for x in variant.all_requests])
# 					if not os.path.isdir(root_path):
# 						pkg_req_ = pkg.as_package_request()
#
# 						self.add_dot_graph_verbatim('"' + \
# 							pkg_req_.short_name() + ' NOT FOUND' + \
# 							'" [style=filled fillcolor="orangered"] ;')
# 						self.add_dot_graph_verbatim('"' + \
# 							pkg_req_.short_name() + '" -> "' + \
# 							pkg_req_.short_name() + ' NOT FOUND" ;')
# 						self.rctxt.last_fail_dot_graph = self.get_dot_graph_as_string()
#
# 						sys.stderr.write("Warning! Package not found: " + str(pkg_req_) + "\n")
# 						raise PkgNotFoundError(pkg_req_, root_path)

                    pkg.resolve(root_path)
                    num += 1

                    if (self.rctxt.verbosity != 0):
                        print
                        print "resolved single-variant package " + pkg.short_name() + ':'
                    if (self.rctxt.verbosity == 1):
                        print str(self)
                    elif (self.rctxt.verbosity == 2):
                        print str(pkg)
        return num

    def dump(self):
        """
        debug printout
        """
        for name in self.families:
            pkg = self.pkgs[name]
            if (pkg.metadata == None):
                print pkg.short_name()
            else:
                print str(pkg)

    def __str__(self):
        """
        short printout
        """
        str_ = ""
        for name in self.families:
            pkg = self.pkgs[name]
            str_ += pkg.short_name()

            modif = "("
            if pkg.is_resolved():
                modif += "r"
            elif pkg.is_metafile_resolved():
                modif += "b"
            else:
                modif += "u"
            if pkg.is_transitivity:
                modif += "t"
            str_ += modif + ") "

        return str_

    def short_str(self):
        """
        even shorter printout
        """
        str_ = ""
        for name in self.families:
            pkg = self.pkgs[name]
            str_ += pkg.short_name() + " "
        return str_


##############################################################################
# Internal Functions
##############################################################################
def parse_export_command(cmd, env_obj):
    """
    parse a bash command and convert it to a EnvironmentVariable action
    """
    if isinstance(cmd, list):
        cmd = cmd[0]
        pkgname = cmd[1]
    else:
        cmd = cmd
        pkgname = None

    if cmd.startswith('export'):
        var, value = cmd.split(' ', 1)[1].split('=', 1)
        # get an EnvironmentVariable instance
        var_obj = env_obj[var]
        parts = value.split(os.pathsep)
        if len(parts) > 1:
            orig_parts = parts
            parts = [x for x in parts if x]
            if '$' + var in parts:
                # append / prepend
                index = parts.index('$' + var)
                if index == 0:
                    # APPEND   X=$X:foo
                    for part in parts[1:]:
                        var_obj.append(part)
                elif index == len(parts) - 1:
                    # PREPEND  X=foo:$X
                    # loop in reverse order
                    for part in parts[-2::-1]:
                        var_obj.prepend(part)
                else:
                    raise PkgCommandError("%s: self-referencing used in middle "
                                          "of list: %s" % (pkgname, value))

            else:
                if len(parts) == 1:
                    # use blank values in list to determine if the original
                    # operation was prepend or append
                    assert len(orig_parts) == 2
                    if orig_parts[0] == '':
                        var_obj.append(parts[0])
                    elif orig_parts[1] == '':
                        var_obj.prepend(parts[0])
                    else:
                        print "only one value", parts
                else:
                    var_obj.set(os.pathsep.join(parts))
        else:
            var_obj.set(value)
    elif cmd.startswith('#'):
        env_obj.command_recorder.comment(cmd[1:].lstrip())
    else:
        # assume we can execute this as a straight command
        env_obj.command_recorder.command(cmd)





#    Copyright 2008-2012 Dr D Studios Pty Limited (ACN 127 184 954) (Dr. D Studios)
#
#    This file is part of Rez.
#
#    Rez is free software: you can redistribute it and/or modify
#    it under the terms of the GNU Lesser General Public License as published by
#    the Free Software Foundation, either version 3 of the License, or
#    (at your option) any later version.
#
#    Rez is distributed in the hope that it will be useful,
#    but WITHOUT ANY WARRANTY; without even the implied warranty of
#    MERCHANTABILITY or FITNESS FOR A PARTICULAR PURPOSE.  See the
#    GNU General Public License for more details.
#
#    You should have received a copy of the GNU Lesser General Public License
#    along with Rez.  If not, see <http://www.gnu.org/licenses/>.<|MERGE_RESOLUTION|>--- conflicted
+++ resolved
@@ -1719,7 +1719,6 @@
         num = 0
         config2 = None
 
-<<<<<<< HEAD
         def add_require(pkg, pkg_req_str, timestamp=0):
             pkg_req = str_to_pkg_req(pkg_req_str, timestamp, self.rctxt.resolve_mode)
             if (self.rctxt.verbosity != 0):
@@ -1737,11 +1736,8 @@
             elif (self.rctxt.verbosity == 2):
                 config2.dump()
 
-        for name, pkg in self.pkgs.iteritems():
-=======
         # FIXME: if order matters here, we should not be using a dictionary
         for pkg in self.pkgs.itervalues():
->>>>>>> d7e94e21
             if (pkg.metadata == None):
                 if pkg.resolve_metafile(self.rctxt.time_epoch):
                     num += 1
