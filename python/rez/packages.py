"""
rez packages
"""
import os.path
import re
from public_enums import PKG_METADATA_FILENAME
import rez_metafile
import rez_filesys
from rez_exceptions import PkgSystemError
from versions import Version, ExactVersion

PACKAGE_NAME_REGSTR = '[a-zA-Z][a-zA-Z0-9_]*'
PACKAGE_NAME_REGEX = re.compile(PACKAGE_NAME_REGSTR + '$')

def split_name(pkg_str):
    strs = pkg_str.split('-')
    if len(strs) > 2:
        PkgSystemError("Invalid package string '" + pkg_str + "'")
    name = strs[0]
    if len(strs) == 1:
        verrange = ""
    else:
        verrange = strs[1]
    return name, verrange

def pkg_name(pkg_str):
    return split_name(pkg_str)[0]

# TODO: move this to RezMemCache
def get_family_paths(path):
    return [(x, os.path.join(path, x)) for x in os.listdir(path) \
            if not PACKAGE_NAME_REGEX.match(os.path.basename(x)) and x not in ['rez']]

def iter_package_families(name=None, paths=None):
    """
    Iterate through top-level `PackageFamily` instances.
    """
    if paths is None:
        paths = rez_filesys._g_syspaths
    elif isinstance(paths, basestring):
        paths = [paths]

    for pkg_path in paths:
        if name is not None:
            family_path = os.path.join(pkg_path, name)
            if os.path.isdir(family_path):
                yield PackageFamily(name, family_path)
            elif os.path.isfile(family_path + '.yaml'):
                yield ExternalPackageFamily(name, family_path + '.yaml')
        else:
            for family_name, family_path in get_family_paths(pkg_path):
                if family_path.endswith('.yaml'):
                    yield ExternalPackageFamily(family_name, family_path)
                else:
                    yield PackageFamily(family_name, family_path)

def package_family(name, paths=None):
    """
    Return the first `FamilyPackage` found on the search path.
    """
    result = iter_package_families(name, paths)
    try:
        # return first item in generator
        return next(result)
    except StopIteration:
        return None

def iter_packages(name=None, paths=None, skip_dupes=True):
    """
    Iterate through all packages
    """
    done = set()
    for pkg_fam in iter_package_families(name, paths):
        for pkg in pkg_fam.iter_version_packages():
            if skip_dupes:
                if pkg.version not in done:
                    done.add(pkg.version)
                    yield pkg
            else:
                yield pkg

def iter_packages_in_range(family_name, ver_range, latest=True, timestamp=0,
                           exact=False, paths=None):
    """
    Given a family name and a `VersionRange`, iterate over `Package` instances.

    If two versions in two different paths are the same, then the package in
    the first path is returned in preference.
    """
<<<<<<< HEAD
    Return the first `FamilyPackage` found on the search path or None.
=======
    # store the generator. no paths have been walked yet
    results = iter_packages(family_name, paths)

    if timestamp:
        results = [x for x in results if x.timestamp <= timestamp]
    # sort
    if latest:
        results = sorted(results, key=lambda x: x.version, reverse=True)
    else:
        results = sorted(results, key=lambda x: x.version, reverse=False)

    # find the best match, skipping dupes
    for result in results:
        if ver_range.matches_version(result.version, allow_inexact=not exact):
            yield result

def package_in_range(family_name, ver_range, latest=True, timestamp=0,
                     exact=False, paths=None):
>>>>>>> f106d5f3
    """
    Return the first `Package` found on the search path.
    """
    result = iter_packages_in_range(family_name, ver_range, latest, timestamp,
                                    exact, paths)
    try:
        # return first item in generator
        return next(result)
    except StopIteration:
        return None

class PackageFamily(object):
    """
    A package family contains versioned packages of the same name.

    A package family has a single root directory, and there may be multiple
    package families on the rez search path with the same name.
    """
    def __init__(self, name, path):
        self.name = name
        self.path = path

    def iter_version_packages(self):
        from rez_memcached import get_memcache
        vers = get_memcache().get_versions_in_directory(self.path)
        if vers:
            for ver, timestamp in vers:
                metafile = os.path.join(self.path, str(ver), PKG_METADATA_FILENAME)
                # no need to check if metafile is exists, already done in `get_versions_in_directory`
                yield Package(self.name, ver, metafile, timestamp)
        else:
            metafile = os.path.join(self.path, PKG_METADATA_FILENAME)
            if os.path.isfile(metafile):
                # check for special case - unversioned package.
                # only allowed when no versioned packages exist.
                yield Package(self.name, Version(""), metafile, 0)

#     def version_package(self, ver_range, latest=True, exact=False, timestamp=0):
#         """
#         Given a a `VersionRange`, return a `Package` instance, or None if no
#         matches are found.
#         """
#         # store the generator. no paths have been walked yet
#         results = self.iter_version_packages()
# 
#         if timestamp:
#             results = [x for x in results if x.timestamp <= timestamp]
#         # sort 
#         if latest:
#             results = sorted(results, key=lambda x: x.version, reverse=True)
#         else:
#             results = sorted(results, key=lambda x: x.version, reverse=False)
# 
#         # find the best match
#         for result in results:
#             if ver_range.matches_version(result.version, allow_inexact=not exact):
#                 return result
#         return None

class ExternalPackageFamily(PackageFamily):
    """
    special case where the entire package is stored in one file
    """
    def __init__(self, name, path):
        PackageFamily.__init__(self, name, path)
        self._metadata = None

    @property
    def metadata(self):
        # bypass the memcache so that non-essentials are not stripped
        if self._metadata is None:
            self._metadata = rez_metafile.load_metadata(self.path)
            family_data = self._metadata[0]
            for ver_data in self._metadata[1:]:
                # only set data from family package that does not exist in version package
                for key, value in family_data.iteritems():
                    ver_data.setdefault(key, value)
        return self._metadata

    @property
    def versions(self):
        return [Version(x) for x in sorted(self.metadata[0].versions)]

    def iter_version_packages(self):
        for version in self.versions:
            for ver_data in self.metadata[1:]:
                if version in Version(ver_data.version):
                    data = ver_data.copy()
                    data['version'] = str(version)
                    # this directory does not exist, but it's still useful in output and errors
                    path = os.path.splitext(self.path)[0]
                    path = os.path.join(path, data['version'])
                    yield Package(self.name, version,
                                  path,
                                  0,
                                  metadata=data,
                                  stripped_metadata=data)
                    break

class Package(object):
    """
    an unresolved package.

    An unresolved package has a version, but may have inexplicit or "variant"
    requirements, which can only be determined once its co-packages
    are known. When the exact list of requirements is determined, the package
    is considered resolved and the full path to the package root is known.
    """
    def __init__(self, name, version, path, timestamp, metadata=None,
                 stripped_metadata=None):
        self.name = name
        self.version = version
        # for convenience, base may be a path or a metafile
        if path.endswith('.yaml'):
            self.base = os.path.dirname(path)
            self.metafile = path
        else:
            self.base = path
            self.metafile = os.path.join(self.base, PKG_METADATA_FILENAME)
        self.timestamp = timestamp
        self._metadata = metadata
        self._stripped_metdata = stripped_metadata

    @property
    def metadata(self):
        # bypass the memcache so that non-essentials are not stripped
        if self._metadata is None:
            self._metadata = rez_metafile.load_metadata(self.metafile)
        return self._metadata

    @property
    def stripped_metadata(self):
        """
        only the essential metadata
        """
        if self._stripped_metdata is None:
            from rez_memcached import get_memcache
            self._stripped_metdata = get_memcache().get_metafile(self.metafile)
        return self._stripped_metdata

    def short_name(self):
        if (len(self.version) == 0):
            return self.name
        else:
            return self.name + '-' + str(self.version)

    def __str__(self):
        return str([self.name, self.version, self.base])

    def __repr__(self):
        return "%s(%r, %r)" % (self.__class__.__name__, self.name,
                               self.version)

class ResolvedPackage(Package):
    """
    A resolved package.

    An unresolved package has a version, but may have inexplicit or "variant"
    requirements, which can only be determined once its co-packages
    are known. When the exact list of requirements is determined, the package
    is considered resolved and the full path to the package root is known.
    """
    def __init__(self, name, version, base, root, commands, metadata, timestamp):
        Package.__init__(self, name, version, base, timestamp, stripped_metadata=metadata)
        # FIXME: this is primarily here for rex. i don't like the fact that
        # Package.version is a Version, and ResolvedPackage.version is a ExactVersion.
        # look into moving functionality of ExactVersion onto Version
        self.version = version
        self.root = root
        self.raw_commands = commands
        self.commands = None

    def strip(self):
        # remove data that we don't want to cache
        self.commands = None
        self.raw_commands = None
        self._metadata = None

    def __str__(self):
        return str([self.name, self.version, self.root])

    def __repr__(self):
        return "%s(%r, %r, %r)" % (self.__class__.__name__, self.name,
                                   self.version, self.root)<|MERGE_RESOLUTION|>--- conflicted
+++ resolved
@@ -87,9 +87,6 @@
     If two versions in two different paths are the same, then the package in
     the first path is returned in preference.
     """
-<<<<<<< HEAD
-    Return the first `FamilyPackage` found on the search path or None.
-=======
     # store the generator. no paths have been walked yet
     results = iter_packages(family_name, paths)
 
@@ -108,7 +105,6 @@
 
 def package_in_range(family_name, ver_range, latest=True, timestamp=0,
                      exact=False, paths=None):
->>>>>>> f106d5f3
     """
     Return the first `Package` found on the search path.
     """
