from rez.packages_ import get_developer_package, iter_packages
from rez.exceptions import BuildProcessError, BuildContextResolveError, \
    ReleaseHookCancellingError, RezError, ReleaseError, BuildError, \
    ReleaseVCSError
from rez.utils.logging_ import print_warning
from rez.resolved_context import ResolvedContext
from rez.release_hook import create_release_hooks
from rez.resolver import ResolverStatus
from rez.config import config
from rez.vendor.enum import Enum
from contextlib import contextmanager
from pipes import quote
import getpass
import os.path


def get_build_process_types():
    """Returns the available build process implementations."""
    from rez.plugin_managers import plugin_manager
    return plugin_manager.get_plugins('build_process')


def create_build_process(process_type, working_dir, build_system, package=None,
                         vcs=None, ensure_latest=True, skip_repo_errors=False,
                         ignore_existing_tag=False, verbose=False):
    """Create a `BuildProcess` instance."""
    from rez.plugin_managers import plugin_manager
    process_types = get_build_process_types()
    if process_type not in process_type:
        raise BuildProcessError("Unknown build process: %r" % process_type)
    cls = plugin_manager.get_plugin_class('build_process', process_type)

    return cls(working_dir,
               package=package,
               build_system=build_system,
               vcs=vcs,
               ensure_latest=ensure_latest,
               skip_repo_errors=skip_repo_errors,
               ignore_existing_tag=ignore_existing_tag,
               verbose=verbose)


class BuildType(Enum):
    """ Enum to represent the type of build."""
    local = 0
    central = 1


class BuildProcess(object):
    """A BuildProcess builds and possibly releases a package.

    A build process iterates over the variants of a package, creates the
    correct build environment for each variant, builds that variant using a
    build system (or possibly creates a script so the user can do that
    independently), and then possibly releases the package with the nominated
    VCS. This is an abstract base class, you should use a BuildProcess
    subclass.
    """
    @classmethod
    def name(cls):
        raise NotImplementedError

    def __init__(self, working_dir, build_system, package=None, vcs=None,
                 ensure_latest=True, skip_repo_errors=False,
                 ignore_existing_tag=False, verbose=False):
        """Create a BuildProcess.

        Args:
            working_dir (str): Directory containing the package to build.
            build_system (`BuildSystem`): Build system used to build the package.
            vcs (`ReleaseVCS`): Version control system to use for the release
                process.
            ensure_latest: If True, do not allow the release process to occur
                if an newer versioned package is already released.
            skip_repo_errors: If True, proceed with the release even when errors
                occur. BE CAREFUL using this option, it is here in case a package
                needs to be released urgently even though there is some problem
                with reading or writing the repository.
            ignore_existing_tag: Perform the release even if the repository is
                already tagged at the current version. If the config setting
                plugins.release_vcs.check_tag is False, this has no effect.
        """
        self.verbose = verbose
        self.working_dir = working_dir
        self.build_system = build_system
        self.vcs = vcs
        self.ensure_latest = ensure_latest
        self.skip_repo_errors = skip_repo_errors
        self.ignore_existing_tag = ignore_existing_tag

        if vcs and vcs.pkg_root != working_dir:
            raise BuildProcessError(
                "Build process was instantiated with a mismatched VCS instance")

        self.debug_print = config.debug_printer("package_release")

        self.package = package or get_developer_package(working_dir)

        hook_names = self.package.config.release_hooks or []
        self.hooks = create_release_hooks(hook_names, working_dir)
        self.build_path = os.path.join(self.working_dir,
                                       self.package.config.build_directory)

    def build(self, install_path=None, clean=False, install=False, variants=None):
        """Perform the build process.

        Iterates over the package's variants, resolves the environment for
        each, and runs the build system within each resolved environment.

        Args:
            install_path (str): The package repository path to install the
                package to, if installing. If None, defaults to
                `config.local_packages_path`.
            clean (bool): If True, clear any previous build first. Otherwise,
                rebuild over the top of a previous build.
            install (bool): If True, install the build.
            variants (list of int): Indexes of variants to build, all if None.

        Raises:
            `BuildError`: If the build failed.

        Returns:
            int: Number of variants successfully built.
        """
        raise NotImplementedError

    def release(self, release_message=None, variants=None):
        """Perform the release process.

        Iterates over the package's variants, building and installing each into
        the release path determined by `config.release_packages_path`.

        Args:
            release_message (str): Message to associate with the release.
            variants (list of int): Indexes of variants to release, all if None.

        Raises:
            `ReleaseError`: If the release failed.

        Returns:
            int: Number of variants successfully released.
        """
        raise NotImplementedError

    def get_changelog(self):
        """Get the changelog since last package release.

        Returns:
            str: Changelog.
        """
        raise NotImplementedError


class BuildProcessHelper(BuildProcess):
    """A BuildProcess base class with some useful functionality.
    """
    @contextmanager
    def repo_operation(self):
        exc_type = ReleaseVCSError if self.skip_repo_errors else None
        try:
            yield
        except exc_type as e:
            print_warning("THE FOLLOWING ERROR WAS SKIPPED:\n%s" % str(e))

    def visit_variants(self, func, variants=None, **kwargs):
        """Iterate over variants and call a function on each."""
        if variants:
            present_variants = range(self.package.num_variants)
            invalid_variants = set(variants) - set(present_variants)
            if invalid_variants:
                raise BuildError(
                    "The package does not contain the variants: %s"
                    % ", ".join(str(x) for x in sorted(invalid_variants)))

        # iterate over variants
        results = []
        num_visited = 0

        for variant in self.package.iter_variants():
            if variants and variant.index not in variants:
                self._print_header("Skipping %s..." % self._n_of_m(variant))
                continue

            result = func(variant, **kwargs)
            results.append(result)
            num_visited += 1

        return num_visited, results

    def get_package_install_path(self, path):
        """Return the installation path for a package (where its payload goes).
        """
        path_ = os.path.join(path, self.package.name)
        if self.package.version:
            path_ = os.path.join(path_, str(self.package.version))
        return path_

    def create_build_context(self, variant, build_type, build_path):
        """Create a context to build the variant within."""
        request = variant.get_requires(build_requires=True,
                                       private_build_requires=True)

        req_strs = map(str, request)
        quoted_req_strs = map(quote, req_strs)
        self._print("Resolving build environment: %s", ' '.join(quoted_req_strs))

        if build_type == BuildType.local:
            packages_path = self.package.config.packages_path
        else:
            packages_path = self.package.config.nonlocal_packages_path

        if self.package.config.is_overridden("package_filter"):
            from rez.package_filter import PackageFilterList

            data = self.package.config.package_filter
            package_filter = PackageFilterList.from_pod(data)
        else:
            package_filter = None

        context = ResolvedContext(request,
                                  package_paths=packages_path,
                                  package_filter=package_filter,
                                  building=True)
        if self.verbose:
            context.print_info()

        # save context before possible fail, so user can debug
        rxt_filepath = os.path.join(build_path, "build.rxt")
        context.save(rxt_filepath)

        if context.status != ResolverStatus.solved:
            raise BuildContextResolveError(context)
        return context, rxt_filepath

    def pre_release(self):
        release_settings = self.package.config.plugins.release_vcs

        # test that the release path exists
        release_path = self.package.config.release_packages_path
        if not os.path.exists(release_path):
            raise ReleaseError("Release path does not exist: %r" % release_path)

        # test that the repo is in a state to release
        if self.vcs:
            self._print("Checking state of repository...")
            with self.repo_operation():
                self.vcs.validate_repostate()

            # check if the repo is already tagged at the current version
            if release_settings.check_tag and not self.ignore_existing_tag:
                tag_name = self.get_current_tag_name()
                tag_exists = False
                with self.repo_operation():
                    tag_exists = self.vcs.tag_exists(tag_name)

                if tag_exists:
                    raise ReleaseError(
                        "Cannot release - the current package version '%s' is "
                        "already tagged in the repository. Use --ignore-existing-tag "
                        "to force the release" % self.package.version)

        it = iter_packages(self.package.name, paths=[release_path])
        packages = sorted(it, key=lambda x: x.version, reverse=True)

        # check UUID. This stops unrelated packages that happen to have the same
        # name, being released as though they are the same package
        if self.package.uuid and packages:
            latest_package = packages[0]
            if latest_package.uuid and latest_package.uuid != self.package.uuid:
                raise ReleaseError(
                    "Cannot release - the packages are not the same (UUID mismatch)")

        # test that a newer package version hasn't already been released
        if self.ensure_latest:
            for package in packages:
                if package.version > self.package.version:
                    raise ReleaseError(
                        "Cannot release - a newer package version already "
                        "exists (%s)" % package.uri)
                else:
                    break

    def post_release(self, release_message=None):
        tag_name = self.get_current_tag_name()

        if self.vcs is None:
            return  # nothing more to do

        # write a tag for the new release into the vcs
        with self.repo_operation():
            self.vcs.create_release_tag(tag_name=tag_name, message=release_message)

    def get_current_tag_name(self):
        release_settings = self.package.config.plugins.release_vcs
        try:
            tag_name = self.package.format(release_settings.tag_name)
        except Exception as e:
            raise ReleaseError("Error formatting release tag name: %s" % str(e))
        if not tag_name:
            tag_name = "unversioned"
        return tag_name

    def run_hooks(self, hook_event, **kwargs):
        for hook in self.hooks:
            self.debug_print("Running %s hook '%s'...",
                             hook_event.label, hook.name())
            try:
                func = getattr(hook, hook_event.func_name)
                func(user=getpass.getuser(), **kwargs)
            except ReleaseHookCancellingError as e:
                raise ReleaseError(
                    "%s cancelled by %s hook '%s': %s:\n%s"
                    % (hook_event.noun, hook_event.label, hook.name(),
                       e.__class__.__name__, str(e)))
            except RezError:
                self.debug_print(
                    "Error in %s hook '%s': %s:\n%s"
                    % (hook_event.label, hook.name(),
                       e.__class__.__name__, str(e)))

    def get_previous_release(self):
        release_path = self.package.config.release_packages_path
        it = iter_packages(self.package.name, paths=[release_path])
        packages = sorted(it, key=lambda x: x.version, reverse=True)

        for package in packages:
            if package.version < self.package.version:
                return package
        return None

    def get_changelog(self):
        previous_package = self.get_previous_release()
        if previous_package:
            previous_revision = previous_package.revision
        else:
            previous_revision = None

        changelog = None
        with self.repo_operation():
            changelog = self.vcs.get_changelog(previous_revision)

        return changelog

    def get_release_data(self):
        """Get release data for this release.

        Returns:
            dict.
        """
        previous_package = self.get_previous_release()
        if previous_package:
            previous_version = previous_package.version
            previous_revision = previous_package.revision
        else:
            previous_version = None
            previous_revision = None

        if self.vcs is None:
            return dict(vcs="None",
                        previous_version=previous_version)

        revision = None
        with self.repo_operation():
            revision = self.vcs.get_current_revision()
<<<<<<< HEAD

        changelog=self.get_changelog()
=======
        with self.repo_operation():
            changelog = self.vcs.get_changelog(
                previous_revision,
                max_revisions=config.max_package_changelog_revisions)
>>>>>>> b3244564

        # truncate changelog - very large changelogs can cause package load
        # times to be very high, we don't want that
        maxlen = config.max_package_changelog_chars
        if maxlen and changelog and len(changelog) > maxlen + 3:
            changelog = changelog[:maxlen] + "..."

        return dict(vcs=self.vcs.name(),
                    revision=revision,
                    changelog=changelog,
                    previous_version=previous_version,
                    previous_revision=previous_revision)

    def _print(self, txt, *nargs):
        if self.verbose:
            if nargs:
                txt = txt % nargs
            print txt

    def _print_header(self, txt, n=1):
        self._print('')
        if n <= 1:
            self._print('-' * 80)
            self._print(txt)
            self._print('-' * 80)
        else:
            self._print(txt)
            self._print('-' * len(txt))

    def _n_of_m(self, variant):
        num_variants = max(self.package.num_variants, 1)
        index = (variant.index or 0) + 1
        return "%d/%d" % (index, num_variants)


# Copyright 2013-2016 Allan Johns.
#
# This library is free software: you can redistribute it and/or
# modify it under the terms of the GNU Lesser General Public
# License as published by the Free Software Foundation, either
# version 3 of the License, or (at your option) any later version.
#
# This library is distributed in the hope that it will be useful,
# but WITHOUT ANY WARRANTY; without even the implied warranty of
# MERCHANTABILITY or FITNESS FOR A PARTICULAR PURPOSE.  See the GNU
# Lesser General Public License for more details.
#
# You should have received a copy of the GNU Lesser General Public
# License along with this library.  If not, see <http://www.gnu.org/licenses/>.<|MERGE_RESOLUTION|>--- conflicted
+++ resolved
@@ -337,7 +337,9 @@
 
         changelog = None
         with self.repo_operation():
-            changelog = self.vcs.get_changelog(previous_revision)
+            changelog = self.vcs.get_changelog(
+                previous_revision,
+                max_revisions=config.max_package_changelog_revisions)
 
         return changelog
 
@@ -362,15 +364,8 @@
         revision = None
         with self.repo_operation():
             revision = self.vcs.get_current_revision()
-<<<<<<< HEAD
 
         changelog=self.get_changelog()
-=======
-        with self.repo_operation():
-            changelog = self.vcs.get_changelog(
-                previous_revision,
-                max_revisions=config.max_package_changelog_revisions)
->>>>>>> b3244564
 
         # truncate changelog - very large changelogs can cause package load
         # times to be very high, we don't want that
