"""
Pluggable API for creating subshells using different programs, such as bash.
"""
from rez.rex import RexExecutor, ActionInterpreter
from rez.config import config
from rez.util import which, shlex_join
import subprocess
import os.path
import sys


def get_shell_types():
    """Returns the available shell types: bash, tcsh etc."""
    from rez.plugin_managers import plugin_manager
    return plugin_manager.get_plugins('shell')


def create_shell(shell=None, **kwargs):
    """Returns a Shell of the given type, or the current shell type if shell
    is None."""
    if not shell:
        from rez.system import system
        shell = system.shell

    from rez.plugin_managers import plugin_manager
    return plugin_manager.create_instance('shell', shell, **kwargs)


class Shell(ActionInterpreter):
    """
    Class representing a shell, such as bash or tcsh.
    """
    @classmethod
    def name(cls):
        raise NotImplementedError

    @classmethod
    def file_extension(cls):
        raise NotImplementedError

    @classmethod
<<<<<<< HEAD
    def startup_capabilities(cls, rcfile=False, norc=False, stdin=False,
                             command=False):
=======
    def startup_capabilities(cls, rcfile=False, norc=False, command=False,
                             stdin=False):
>>>>>>> 2c5b253c
        """
        Given a set of options related to shell startup, return the actual
        options that will be applied.
        @returns 4-tuple representing applied value of each option.
        """
        raise NotImplementedError

    @classmethod
    def get_syspaths(cls):
        raise NotImplementedError

    def __init__(self):
        self._lines = []

    def _addline(self, line):
        self._lines.append(line)

    def get_output(self, manager):
        line_sep = '\n' if manager.output_style == 'file' else ';'
        script = line_sep.join(self._lines)
        script += line_sep
        return script

    def new_shell(self):
        """
        @returns A new, reset shell of the same type.
        """
        return type(self)()

    def spawn_shell(self, context_file, tmpdir, rcfile=None, norc=False,
                    stdin=False, command=None, env=None, quiet=False,
                    **Popen_args):
        """
        Spawn a possibly interactive subshell.
        @param context_file File that must be sourced in the new shell, this
            configures the Rez environment.
        @param tmpdir Tempfiles, if needed, should be created within this path.
        @param rcfile Custom startup script.
        @param norc Don't run startup scripts. Overrides rcfile.
        @param stdin If True, read commands from stdin in a non-interactive shell.
            If a different non-False value, such as subprocess.PIPE, the same
            occurs, but stdin is also passed to the resulting subprocess.Popen object.
        @param command If not None, execute this command in a non-interactive shell.
        @param env Environ dict to execute the shell within; uses the current
            environment if None.
        @param quiet If True, don't show the configuration summary, and suppress
            any stdout from startup scripts.
        @param popen_args args to pass to the shell process object constructor.
        @returns A subprocess.Popen object representing the shell process.
        """
        raise NotImplementedError


class UnixShell(Shell):
    """
    A base class for common *nix shells, such as bash and tcsh.
    """
    executable = None
    rcfile_arg = None
    norc_arg = None
    command_arg = '-c'
    stdin_arg = '-s'
    syspaths = None

    #
    # startup rules
    #

    @classmethod
    def supports_norc(cls):
        return True

    @classmethod
    def supports_command(cls):
        return True

    @classmethod
    def supports_stdin(cls):
        return True

    @classmethod
    def find_executable(cls, name):
        exe = which(name)
        if not exe:
            raise RuntimeError("Couldn't find executable '%s' for shell type '%s'"
                               % (name, cls.name()))
        return exe

    @classmethod
    def get_startup_sequence(cls, rcfile, norc, stdin, command):
        """
        Return a dict containing:
        - 'stdin': resulting stdin setting.
        - 'command': resulting command setting.
        - 'do_rcfile': True if a file should be sourced directly.
        - 'envvar': Env-var that points at a file to source at startup. Can be None.
        - 'files': Existing files that will be sourced (non-user-expanded), in source
            order. This may also incorporate rcfile, and file pointed at via envvar.
            Can be empty.
        - 'bind_files': Files to inject Rez binding into, even if that file doesn't
            already exist.
        - 'source_bind_files': Whether to source bind files, if they exist.
        """
        raise NotImplementedError

    @classmethod
    def _unsupported_option(cls, option, val):
        if val and config.warn("shell_startup"):
            print >> sys.stderr, "WARNING: %s ignored, not supported by %s shell" \
                                 % (option, cls.name())

    @classmethod
    def _overruled_option(cls, option, overruling_option, val):
        if val and config.warn("shell_startup"):
            print >> sys.stderr, ("WARNING: %s ignored by %s shell - " + \
                "overruled by %s option") % (option, cls.name(), overruling_option)

    def spawn_shell(self, context_file, tmpdir, rcfile=None, norc=False,
                    stdin=False, command=None, env=None, quiet=False,
                    **Popen_args):

        d = self.get_startup_sequence(rcfile, norc, bool(stdin), command)
        envvar = d["envvar"]
        files = d["files"]
        bind_files = d["bind_files"]
        do_rcfile = d["do_rcfile"]
        shell_command = None

        def _record_shell(ex, files, bind_rez=True, print_msg=False):
            # TODO make context sourcing position configurable?
            if bind_rez:
                ex.source(context_file)
            for file_ in files:
                if os.path.exists(os.path.expanduser(file_)):
                    ex.source(file_)
            if envvar:
                ex.unsetenv(envvar)
            if bind_rez:
                ex.interpreter._bind_interactive_rez()
            if print_msg and not quiet:
                ex.info('')
                ex.info('You are now in a rez-configured environment.')
                ex.info('')
                ex.command('rezolve context')

        def _write_shell(ex, filename):
            code = ex.get_output()
            target_file = os.path.join(tmpdir, filename)
            with open(target_file, 'w') as f:
                f.write(code)
            return target_file

        def _create_ex():
            return RexExecutor(interpreter=self.new_shell(),
                               parent_environ={},
                               bind_rez=False,
                               add_default_namespaces=False)

        executor = _create_ex()

        if config.prompt:
            newprompt = '${REZ_ENV_PROMPT}%s' % config.prompt
            executor.interpreter._saferefenv('REZ_ENV_PROMPT')
            executor.env.REZ_ENV_PROMPT = newprompt

        if d["command"]:
            _record_shell(executor, files=files)
            shell_command = d["command"]
        else:
            if d["stdin"]:
                assert(self.stdin_arg)
                shell_command = "%s %s" % (self.executable, self.stdin_arg)
                quiet = True
            elif do_rcfile:
                assert(self.rcfile_arg)
                shell_command = "%s %s" % (self.executable, self.rcfile_arg)
            else:
                shell_command = self.executable

            if do_rcfile:
                # hijack rcfile to insert our own script
                ex = _create_ex()
                _record_shell(ex, files=files, print_msg=(not quiet))
                filename = "rcfile.%s" % self.file_extension()
                filepath = _write_shell(ex, filename)
                shell_command += " %s" % filepath
            elif envvar:
                # hijack env-var to insert our own script
                ex = _create_ex()
                _record_shell(ex, files=files, print_msg=(not quiet))
                filename = "%s.%s" % (envvar, self.file_extension())
                filepath = _write_shell(ex, filename)
                executor.setenv(envvar, filepath)
            else:
                # hijack $HOME to insert our own script
                files = [x for x in files if x not in bind_files] + list(bind_files)
                if files:
                    for file in files:
                        if file in bind_files:
                            bind_rez = True
                            files_ = [file] if d["source_bind_files"] else []
                        else:
                            bind_rez = False
                            files_ = [file]

                        ex = _create_ex()
                        ex.setenv('HOME', os.environ.get('HOME',''))
                        _record_shell(ex, files=files_, bind_rez=bind_rez,
                                      print_msg=bind_rez)
                        _write_shell(ex, os.path.basename(file))

                    executor.setenv("HOME", tmpdir)
                else:
                    if config.warn("shell_startup"):
                        print >> sys.stderr, ("WARNING: Could not configure "
                        "environment from within the target shell (%s); this "
                        "has been done in the parent process instead.") % self.name()
                    executor.source(context_file)

        executor.command(shell_command)
        # TODO this could be more cross-shell...
        executor.command("exit $?")

        code = executor.get_output()
        target_file = os.path.join(tmpdir, "rez-shell.%s" % self.file_extension())
        with open(target_file, 'w') as f:
            f.write(code)

        if d["stdin"] and stdin and (stdin is not True):
            Popen_args["stdin"] = stdin

        p = subprocess.Popen([self.executable, self.norc_arg, target_file],
                             env=env, **Popen_args)
        return p

    def resetenv(self, key, value, friends=None):
        self._addline(self.setenv(key, value))

    def info(self, value):
        for line in value.split('\n'):
            self._addline('echo "%s"' % line)

    def error(self, value):
        for line in value.split('\n'):
            self._addline('echo "%s" 1>&2' % line)

    def command(self, value):
        value = shlex_join(value)
        self._addline(value)

    def comment(self, value):
        for line in value.split('\n'):
            self._addline('# %s' % line)

    def source(self, value):
        self._addline('source "%s"' % os.path.expanduser(value))

    def shebang(self):
        self._addline("#!%s" % self.executable)<|MERGE_RESOLUTION|>--- conflicted
+++ resolved
@@ -39,13 +39,8 @@
         raise NotImplementedError
 
     @classmethod
-<<<<<<< HEAD
     def startup_capabilities(cls, rcfile=False, norc=False, stdin=False,
                              command=False):
-=======
-    def startup_capabilities(cls, rcfile=False, norc=False, command=False,
-                             stdin=False):
->>>>>>> 2c5b253c
         """
         Given a set of options related to shell startup, return the actual
         options that will be applied.
