--- conflicted
+++ resolved
@@ -1,13 +1,6 @@
-<<<<<<< HEAD
 '''
 Print current rez settings.
 '''
-=======
-from rez.settings import settings
-from rez.util import _add_bootstrap_pkg_path
-from rez.contrib import yaml
-
->>>>>>> 8d4ac473
 
 def setup_parser(parser):
     parser.add_argument("-p", "--param", type=str,
@@ -19,7 +12,7 @@
 def command(opts, parser=None):
     from rez.settings import settings
     from rez.util import _add_bootstrap_pkg_path
-    import yaml
+    from rez.contrib import yaml
 
     def _val(v):
         return ' '.join(str(x) for x in v) if isinstance(v, list) else v
