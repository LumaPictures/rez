'''
Print information about the current rez context, or a given context file.
'''

import os.path
import sys
import time
import tempfile
import subprocess
from uuid import uuid4
from rez.config import config


<<<<<<< HEAD
# returns (filepath, must_cleanup)
def write_graph(graph_str, opts):
    from rez.cli._util import current_rxt_file
    dest_file = None
    tmp_dir = None
    cleanup = True

    if opts.write_graph:
        dest_file = opts.write_graph
        cleanup = False
    else:
        fmt = config.dot_image_format

        if current_rxt_file:
            tmp_dir = os.path.dirname(current_rxt_file)
            if not os.path.exists(tmp_dir):
                tmp_dir = None

        if tmp_dir:
            # hijack current env's tmpdir, so we don't have to clean up
            name = "resolve-dot-%s.%s" % (str(uuid4()).replace('-', ''), fmt)
            dest_file = os.path.join(tmp_dir, name)
            cleanup = False
        else:
            tmpf = tempfile.mkstemp(prefix='resolve-dot-', suffix='.' + fmt)
            os.close(tmpf[0])
            dest_file = tmpf[1]

    from rez.dot import save_graph
    print "rendering image to " + dest_file + "..."
    save_graph(graph_str, dest_file, prune_to_package=opts.prune_pkg,
               prune_to_conflict=False)
    return dest_file, cleanup
=======
>>>>>>> ede9e581

def write_graph(graph_str, opts):
    from rez.util import write_graph
    write_graph(graph_str, write_graph=opts.write_graph, prune_pkg=opts.prune_pkg)

def view_graph(graph_str, opts):
<<<<<<< HEAD
    from rez.system import system

    if (system.platform == "linux") and (not os.getenv("DISPLAY")):
        print >> sys.stderr, "Unable to open display."
        sys.exit(1)

    dest_file, cleanup = write_graph(graph_str, opts)

    # view graph
    t1 = time.time()
    viewed = False
    prog = config.image_viewer or 'browser'
    print "loading image viewer (%s)..." % prog

    if config.image_viewer:
        proc = subprocess.Popen((config.image_viewer, dest_file))
        proc.wait()
        viewed = not bool(proc.returncode)

    if not viewed:
        import webbrowser
        webbrowser.open_new("file://" + dest_file)

    if cleanup:
        # hacky - gotta delete tmp file, but hopefully not before app has loaded it
        t2 = time.time()
        if (t2 - t1) < 1:  # viewer is probably non-blocking
            # give app a chance to load image
            time.sleep(10)
        os.remove(dest_file)
=======
    from rez.util import view_graph
    view_graph(graph_str, write_graph=opts.write_graph, prune_pkg=opts.prune_pkg)
>>>>>>> ede9e581


def print_tools(rc):
    from rez.util import columnise
    keys = rc.get_key("tools")
    if keys:
        rows = [
            ["TOOL", "PACKAGE"],
            ["----", "-------"]]
        for pkg, tools in sorted(keys.items()):
            for tool in sorted(tools):
                rows.append([tool, pkg])

    strs = columnise(rows)
    print '\n'.join(strs)
    print

def setup_parser(parser):
    from rez.system import system
    from rez.shells import get_shell_types

    formats = get_shell_types() + ['dict', 'actions']

    parser.add_argument("--req", "--print-request", dest="print_request",
                        action="store_true",
                        help="print only the request list, including implicits")
    parser.add_argument("--res", "--print-resolve", dest="print_resolve",
                        action="store_true",
                        help="print only the resolve list")
    parser.add_argument("-t", "--print-tools", dest="print_tools", action="store_true",
                        help="print a list of the executables available in the context")
    parser.add_argument("--which", type=str, metavar="CMD",
                        help="locate a program within the context")
    parser.add_argument("-g", "--graph", action="store_true",
                        help="display the resolve graph as an image")
    parser.add_argument("--pg", "--print-graph", dest="print_graph", action="store_true",
                        help="print the resolve graph as a string")
    parser.add_argument("--wg", "--write-graph", dest="write_graph", type=str,
                        metavar='FILE', help="write the resolve graph to FILE")
    parser.add_argument("--pp", "--prune-package", dest="prune_pkg", metavar="PKG",
                        type=str, help="prune the graph down to PKG")
    parser.add_argument("-i", "--interpret", action="store_true",
                        help="interpret the context and print the resulting code")
    parser.add_argument("-f", "--format", type=str, choices=formats,
                        help="print interpreted output in the given format. If "
                        "None, the current shell language (%s) is used. If 'dict', "
                        "a dictionary of the resulting environment is printed. "
                        "Ignored if --interpret is False" % system.shell)
    parser.add_argument("--no-env", dest="no_env", action="store_true",
                        help="interpret the context in an empty environment")
    parser.add_argument("FILE", type=str, nargs='?',
                        help="rex context file (current context if not supplied)")


def command(opts, parser):
<<<<<<< HEAD
    from rez.cli._util import get_rxt_file, current_rxt_file
    from rez.util import pretty_env_dict, timings
    from rez.resolved_context import ResolvedContext

    timings.enabled = False
    rxt_file = get_rxt_file(opts.FILE)
=======
    from rez.env import get_context_file
    from rez.util import pretty_env_dict
    from rez.resolved_context import ResolvedContext

    rxt_file = opts.FILE if opts.FILE else get_context_file()
    if not rxt_file:
        print >> sys.stderr, ("running Rez v%s.\n" + \
            "not in a resolved environment context.\n") % __version__
        sys.exit(1)

>>>>>>> ede9e581
    rc = ResolvedContext.load(rxt_file)

    def _graph():
        if rc.has_graph:
            return rc.graph(as_dot=True)
        else:
            print >> sys.stderr, "The context does not contain a graph."
            sys.exit(1)

    parent_env = {} if opts.no_env else None

    if not opts.interpret:
        if opts.print_request:
            print ' '.join(rc.added_implicit_packages + rc.requested_packages)
        elif opts.print_resolve:
            print ' '.join(x.short_name() for x in rc.resolved_packages)
        elif opts.print_tools:
            print_tools(rc)
        elif opts.which:
            cmd = opts.which
            path = rc.which(cmd, parent_environ=parent_env)
            if path:
                print path
            else:
                print >> sys.stderr, "'%s' not found in the context" % cmd
        elif opts.print_graph:
            gstr = _graph()
            print gstr
        elif opts.graph:
            gstr = _graph()
            view_graph(gstr, opts)
        elif opts.write_graph:
            gstr = _graph()
            write_graph(gstr, opts)
        else:
            rc.print_info(verbose=opts.verbose)
<<<<<<< HEAD
=======
            if opts.verbose and (rxt_file == get_context_file()):
                print
                print "rxt file:\n%s" % rxt_file
            print
>>>>>>> ede9e581
        return

    if opts.format == 'dict':
        env = rc.get_environ(parent_environ=parent_env)
        print pretty_env_dict(env)
    elif opts.format == 'actions':
        actions = rc.get_actions(parent_environ=parent_env)
        for action in actions:
            print str(action)
    else:
        code = rc.get_shell_code(shell=opts.format, parent_environ=parent_env)
        print code<|MERGE_RESOLUTION|>--- conflicted
+++ resolved
@@ -11,83 +11,16 @@
 from rez.config import config
 
 
-<<<<<<< HEAD
-# returns (filepath, must_cleanup)
-def write_graph(graph_str, opts):
-    from rez.cli._util import current_rxt_file
-    dest_file = None
-    tmp_dir = None
-    cleanup = True
-
-    if opts.write_graph:
-        dest_file = opts.write_graph
-        cleanup = False
-    else:
-        fmt = config.dot_image_format
-
-        if current_rxt_file:
-            tmp_dir = os.path.dirname(current_rxt_file)
-            if not os.path.exists(tmp_dir):
-                tmp_dir = None
-
-        if tmp_dir:
-            # hijack current env's tmpdir, so we don't have to clean up
-            name = "resolve-dot-%s.%s" % (str(uuid4()).replace('-', ''), fmt)
-            dest_file = os.path.join(tmp_dir, name)
-            cleanup = False
-        else:
-            tmpf = tempfile.mkstemp(prefix='resolve-dot-', suffix='.' + fmt)
-            os.close(tmpf[0])
-            dest_file = tmpf[1]
-
-    from rez.dot import save_graph
-    print "rendering image to " + dest_file + "..."
-    save_graph(graph_str, dest_file, prune_to_package=opts.prune_pkg,
-               prune_to_conflict=False)
-    return dest_file, cleanup
-=======
->>>>>>> ede9e581
-
 def write_graph(graph_str, opts):
     from rez.util import write_graph
-    write_graph(graph_str, write_graph=opts.write_graph, prune_pkg=opts.prune_pkg)
+    write_graph(graph_str, write_graph=opts.write_graph,
+                prune_pkg=opts.prune_pkg)
+
 
 def view_graph(graph_str, opts):
-<<<<<<< HEAD
-    from rez.system import system
-
-    if (system.platform == "linux") and (not os.getenv("DISPLAY")):
-        print >> sys.stderr, "Unable to open display."
-        sys.exit(1)
-
-    dest_file, cleanup = write_graph(graph_str, opts)
-
-    # view graph
-    t1 = time.time()
-    viewed = False
-    prog = config.image_viewer or 'browser'
-    print "loading image viewer (%s)..." % prog
-
-    if config.image_viewer:
-        proc = subprocess.Popen((config.image_viewer, dest_file))
-        proc.wait()
-        viewed = not bool(proc.returncode)
-
-    if not viewed:
-        import webbrowser
-        webbrowser.open_new("file://" + dest_file)
-
-    if cleanup:
-        # hacky - gotta delete tmp file, but hopefully not before app has loaded it
-        t2 = time.time()
-        if (t2 - t1) < 1:  # viewer is probably non-blocking
-            # give app a chance to load image
-            time.sleep(10)
-        os.remove(dest_file)
-=======
     from rez.util import view_graph
-    view_graph(graph_str, write_graph=opts.write_graph, prune_pkg=opts.prune_pkg)
->>>>>>> ede9e581
+    view_graph(graph_str, write_graph=opts.write_graph,
+               prune_pkg=opts.prune_pkg)
 
 
 def print_tools(rc):
@@ -104,6 +37,7 @@
     strs = columnise(rows)
     print '\n'.join(strs)
     print
+
 
 def setup_parser(parser):
     from rez.system import system
@@ -143,25 +77,17 @@
 
 
 def command(opts, parser):
-<<<<<<< HEAD
-    from rez.cli._util import get_rxt_file, current_rxt_file
+    from rez.env import get_context_file
     from rez.util import pretty_env_dict, timings
     from rez.resolved_context import ResolvedContext
 
     timings.enabled = False
-    rxt_file = get_rxt_file(opts.FILE)
-=======
-    from rez.env import get_context_file
-    from rez.util import pretty_env_dict
-    from rez.resolved_context import ResolvedContext
-
     rxt_file = opts.FILE if opts.FILE else get_context_file()
     if not rxt_file:
-        print >> sys.stderr, ("running Rez v%s.\n" + \
-            "not in a resolved environment context.\n") % __version__
+        print >> sys.stderr, "running Rez v%s.\n" \
+            "not in a resolved environment context.\n" % __version__
         sys.exit(1)
 
->>>>>>> ede9e581
     rc = ResolvedContext.load(rxt_file)
 
     def _graph():
@@ -198,13 +124,6 @@
             write_graph(gstr, opts)
         else:
             rc.print_info(verbose=opts.verbose)
-<<<<<<< HEAD
-=======
-            if opts.verbose and (rxt_file == get_context_file()):
-                print
-                print "rxt file:\n%s" % rxt_file
-            print
->>>>>>> ede9e581
         return
 
     if opts.format == 'dict':
